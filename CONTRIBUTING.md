<<<<<<< HEAD
# How to Contribute

- [Introduction](#introduction)
- [Getting Started](#getting-started)
- [Making Contributions](#making-contributions)
  - [Contributing Code](#contributing-code)
  - [Contributing a Diagram](#contributing-a-diagram)
  - [Submitting Enhancement Requests](#submitting-enhancement-requests)
  - [Pull Request Labels](#pull-request-labels)
  - [Acceptance Tests](#acceptance-tests)
- [Directory Contents](#directory-contents)
- [Diagrams](#diagrams)
- [Building](#building)
- [Documentation](#documentation)
- [Helpful Links](#helpful-links)
- [Release Process](#release-process)
  - [System Acceptane Testing](#system-acceptance-testing)
- [OSCC Coding standard](#oscc-coding-standard)
  - [1. Directives](#1-directives)
  - [2. Rules](#2-rules)

---

## Introduction
There are many ways to contribute to the OSCC project; support for additional vehicles can be added, diagrams can be made to look better, car systems can be better described, CAN frames can be better detailed, PCBs can be optimized or code could be refactored and improved.

The directory structure of the project is created in such a way that adding support for additional vehicles should be simple and intuitive.

All vehicle specific directories should be recreated for each additional vehicle. The naming convention is
```
<make>_<model>_<generational identifier>
```

Below is a sample of how additional vehicle directories should be created.

```
 .
├── firmware
│   ├── ...
│   ├── brake
│   │   ├──kia_soul_ps
│   │   ├──<my_new_car>       # Brake firmware for vehicle you're adding
│   ├── ...
├── vehicle_info
│   ├──kia_soul_ps
│   ├──<my_new_car>           # Vehicle specific information for vehicle you're adding
└── ...
```

## Getting Started

- Using the repo's Issues section, create a new issue and:
  - Clearly describe the issue including steps to reproduce when it is a bug
  - Create a branch using `git fork` in the repository on GitHub

## Making Contributions

- Do not work directly on the `master` branch; changes to the master branch will be removed
- Create a topic branch from where you want to base your work
  - You'll likely `fork` from of the master branch
  - To quickly create a topic branch based on master:

  ```
  git checkout -b fix/master/my_contribution master
  ```

- Write a good commit message.
#### Commit Messages
- Use the present tense ("Add feature" not "Added feature")
- Use the imperative mood ("Move resistor to..." not "Moves resistor to...")
- Limit the first line to 72 characters or less
- Reference issues and pull requests specifically
- When changing documentation only, include [ci skip] in the commit description

### Contributing Code

- Code should conform to the [coding standard](#oscc-coding-standard)
- Push your changes to a topic branch in your branch of the repository
- Submit a pull request to the repository in the PolySync organization
- Update your github issue to mark that you have submitted code and are ready for it to be reviewed (Status: Ready for Merge)
  - Include a link to the pull request in the ticket
- The PolySync team will review all pull requests on a weekly basis
- **Code contributed should include unit tests**- that demonstrate the code functions as expected
- For more details, please see the "Release Process" section below

### Contributing a Diagram

- The diagrams were created using the [Eagle PCB Design tool](https://cadsoft.io)
    - All board diagrams should use this tool
- Modifications should include tests to demonstrate the the modified board works as expected

### Submitting Enhancement Requests

Enhancement suggestions are tracked as GitHub issues:

- Use a clear and descriptive title for the issue to identify the suggestion
- Provide a step-by-step description of the suggested enhancement in as many details as possible
- Provide specific examples to demonstrate the steps
    - Include snippets in the examples as Markdown code blocks ( using the \`\`\` format )
- Describe the current behavior and how this enhancement improves or changes it
- Explain why this enhancement is useful to most users
- Specify which version of OSCC this change applies to
    - The versions can be found in the Releases tab on GitHub

### Pull Request Labels
- Fill in the required template
- Follow the style guide
- Code should be complete
    - Any changes should include unit tests for the submitted
- End files with a new line
- Changes should be located in the most appropriate directory
- Please open an issue to suggest a new label.

### Acceptance Tests
- All submitted changes will go through a round of acceptance tests.
    - Acceptance includes:
        - Unit Tests to demonstrate the code works out of context
        - System Integration tests to demonstrate that the system works as intended
    - If there are specific or special test scenarios required for the change, they should be documented for any testing
	- PolySync will perform the acceptance testing periodically in order to get changes incorporated into the source
    - If the scope of the change is small enough that the modification is not visible from the system-level, a unit test alone may be acceptable.

## Directory Contents

This information is also available in the README.

| Directory    | Contents                                 |
| ------------ | :--------------------------------------- |
| 3d_tools     | Technical drawings and 3D files for board enclosures and other useful parts |
| assets       | Diagrams and images used in the wiki     |
| boards       | PCB schematics and board designs for control modules that are integrated with the vehicle, typically these are the throttle, steering and brake boards, but can include other items should they be contributed. |
| control      | User Space applications to provide mechanisms for the user to control the vehicle directly via something like a PC.  Applications can be command-line or GUI based and include items like a joystick controller |
| firmware     | Arduino code for the throttle, steering and brake functionality.  This directory also includes code for the CAN gateway module, which uses a stock Arduino board. The firmware should remain modular and portable to a a different Arduino board |
| vehicle_info | Information on specific vehicles such as sensor outputs and wiring diagrams.  Each additional vehicle should be in its own subdirectory |

## Diagrams

Adding diagrams for new boards or other components should be located in the directory most appropriate for their function:
- A new enclosure should go in the 3d_models directory
- A new board diagram should go in the boards directory
- Any new vehicle information should reside in the vehicle_info directory

Existing diagrams should be edited using the [Autodesk Eagle](https://cadsoft.io) as mentioned above.

## Building

To build the various components in the system, please see the README.md

## Documentation

- Documentation updates are welcome
- Documentation should be located in the `doc` directory where it is most applicable (See the Directory descriptions above)
  - If the `doc` - directory does not exist, please create it as part of the submission
- Documentation pull requests function in the same way as other pull requests
- Documentation should be in markdown format

## Helpful Links

- [Autodesk Eagle](https://cadsoft.io)
- [Arduino FAQ](https://www.arduino.cc/en/Main/FAQ)
- [Throttle/Steering/CAN Gateway board](https://www.arduino.cc/en/Main/ArduinoBoardUno)
- [Braking board](https://www.arduino.cc/en/Main/arduinoBoardMega2560)

---

# Release Process

Any changes to the OSCC modules must undergo a series of tests that conclude with a "stress test" on the vehicle itself.  What is included here is the process by which code modifications are incorporated into the main source branch (devel) and what the system tests constitute.  One of the key problems that this process is intended to solve is that any source code change must be tested on the vehicle before it can be merged with the "devel" branch.  

**Merging code before it is tested is dangerous to users and must be avoided at all costs.**


## Code modification process

### Traditional Method

- The traditional method in git is to issue a Pull Request or PR against a branch to prompt a code review
  - After getting the code approved and cleaning any merge conflicts, a repository maintainer performs a merge to incorporate the branch changes in the main code stream
  - This method does not work for OSCC; it allows code changes that affect how the system operates to be incorporated into the main development branch without a demonstration that the changes result in safe vehicle operation
  - It is imperative that any code changes to OSCC go through integration and system test **before** any code is merged into the baseline

### OSCC Method

- The OSCC method uses GitHub based `status checks` that a branch must go through before it can be considered for a merge
- The steps involved are as follows:
  - When creating a branch on the source base, the branch must be a *protected branch* from the main development branch, `devel`
  - Code changes are made and then pushed back to the repository
  - At this point, there are status checks for each of the following:
    1. The code compiles without errors or warnings (automated check)
    2. The code complies with the [coding standard](#oscc-coding-standard) (automated check)
    3. The code passes a code review
		1. Two reviewer approvals are required for the code review to have passed
		2. The code review focuses on code structure and analysis of the logic as opposed to coding standard compliance
		3. If there are code changes that cannot be evaluated using the coding standard compliance checker, those changes require a code review for compliance to the standard
    4. The regression test suite completes successfully
    5. The [system acceptance tests](#system-acceptance-testing) completes successfully (system acceptance test listed below, some parts automated)
  - Once all the status checks have passed, resolve any merge conflicts and merge the changed branch with devel

## System Acceptance Testing

The OSCC System Acceptance Test Suite is the final hurdle before a branch can be merged into the main development branch. The OSCC System Acceptance Test Suite involves running the changed code on the vehicle (nominally the Kia Soul with the OSCC modules installed.)

The following are tests that will be executed.  The expected results define compliance with the OSCC System Acceptance Test Suite.

### Definitions

1. Throttle, Gas Pedal, Accelerator - The mechanism by which the driver specifies how fast the vehicle should go, typically a pedal for a human driver
2. Brake - The mechanism by which the driver specifies how fast to stop, typically a pedal for a human driver
3. Steering - The mechanism by which the driver specifies how far to turn the wheels of the vehicle, typically this is a steering wheel for a human driver.  It should be noted here that the item being controlled is the steering wheel angle, with the direct result of changing the vehicle direction



### Testing with OSCC Disabled

For these tests, the vehicle is being controlled by a human driver.

1. *Initial Condition* - OSCC Disabled
2. Normal Acceleration - Normal Braking
3. Hard Acceleration - Hard Braking, attempt to engage the Anti-Lock Brakes (ABL)
4. Swerve
5. Turn left
6. Turn right
7. *Expected Results:* - normal driving operation

### Testing with OSCC Enabled

For these tests, the vehicle is being controlled by a remote control computer or joystick and can be automated if necessary or possible.

#### Driveability

1. Normal Acceleration - Normal Brake
	1. *Initial Conditions:* - Vehicle is in drive with brake applied
	2. Release brake
	3. Apply throttle at *?50%?*
	4. Delay 3 seconds
	5. Apply throttle at *?throttle_min%?*
	6. Apply brake at *?50%?*
	7. Wait for the vehicle to come to a complete stop
	8. Maintain brake pressure
	9. *Expected Results:* - Normal acceleration and braking with the vehicle stopped when the test is complete

2. Hard Acceleration - Hard Brake (engage ABL, if possible)
	1. *Initial Conditions:* - Vehicle is in drive with brake applied
	2. Release brake
	3. Apply throttle at *?throttle_max%?*
	4. Delay 3 seconds
	5. Apply throttle at *?throttle_min%?*
	6. Apply brake at *?brake_max%?*- this step should attempt to engage the Anti-Lock Braking system
	7. Wait for the vehicle to come to a complete stop
	8. Maintain brake pressure
	9. *Expected Results:* - Max acceleration and braking with the vehicle stopped when the test is complete

3. Swerve - left to right and right to left
	1. *Initial Conditions:* - Vehicle is in drive with the brake applied
	2. Release brake
	3. Apply throttle at *?30%?*
	4. Maintain speed during maneuvers
	5. Turn steering to *?30 degrees?* right
	6. Delay 0.5 seconds
	7. Turn steering to *?30 degrees?* left
	8. Delay 0.5 seconds
	9. Turn steering to *?0 degrees?*
	10. Delay 1 second
	11. Turn steering to *?30 degrees?* left
	12. Delay 0.5 seconds
	13. Turn steering to *?30 degrees?* right
	14. Delay 0.5 seconds
	15. Turn steering to *?0 degrees?*
	16. Delay 1 second
	17. Apply throttle at *?throttle_min%?*
	18. Apply brake at *?50%?*
	19. Wait for the vehicle to come to a complete stop
	20. Maintain brake pressure
	21. *Expected Results:* - Vehicle has swerved out of and back into the original path

4. Perform left turn
	1. *Initial Conditions:* - Vehicle is in drive with the brake applied
	2. Release brake
	3. Apply throttle at *?30%?*
	4. Maintain speed during maneuvers
	5. Turn steering to *?30 degrees?* left
	6. Delay 3 seconds
	7. Turn steering to *?0 degrees?*
	8. Delay 1 second
	9. Apply throttle at *?throttle_min%?*
	10. Apply brake at *?50%?*
	11. Wait for the vehicle to come to a complete stop
	12. Maintain brake pressure
	13. *Expected Results:* - Vehicle has performed a left turn

5. Perform right turn
	1. *Initial Conditions:* - Vehicle is in drive with the brake applied
	2. Release brake
	3. Apply throttle at *?30%?*
	4. Maintain speed during maneuvers
	5. Turn steering to *?30 degrees?* right
	6. Delay 3 seconds
	7. Turn steering to *0 degrees*
	8. Delay 1 second
	9. Apply throttle at *?throttle_min%?*
	10. Apply brake at *?50%?*
	11. Wait for the vehicle to come to a complete stop
	12. Maintain brake pressure
	13. *Expected Results:* - Vehicle has performed a right turn

6. Drive in a circle with traction control enabled
	1. *Initial Conditions:* - Vehicle is in drive with the brake applied, traction control enabled
	2. Release brake
	3. Apply throttle at *?30%?*
	4. Maintain speed during maneuvers
	5. Turn steering to *?max degrees?* right
	6. Delay 15 seconds
	7. Turn steering to *?0 degrees?*
	8. Apply throttle at *?throttle_min%?*
	9. Apply brake at *?50%?*
	10. Wait for the vehicle to come to a complete stop
	11. Maintain brake pressure
	12. *Expected Results:* - Vehicle has performed a right turn

7. Accelerate to the right and left with traction control disabled
	1. *Initial Conditions:* - Vehicle is in drive with the brake applied, traction control disabled
	2. Release brake
	3. Apply throttle at *?30%?*
	4. Maintain speed during maneuvers
	5. Turn steering to *?max degrees?* left
	6. Delay 15 seconds
	7. Turn steering to *?0 degrees?*
	8. Apply throttle at *?throttle_min%?*
	9. Apply brake at *?50%?*
	10. Wait for the vehicle to come to a complete stop
	11. Maintain brake pressure
	12. *Expected Results:* - Vehicle has performed a right turn

#### Driver Disable Detection
1. Driver lightly taps gas pedal
	1. *Initial Conditions:* - OSCC is enabled, vehicle in drive, brake applied via remote
	2. Release brake
	3. Driver applies the gas pedal at *?10%?*
	4. *Expected Results:* - OSCC disengages when driver presses gas pedal

2. Driver stomps on gas pedal hard
	1. *Initial Conditions:* - OSCC is enabled, vehicle in drive, brake applied via remote
	2. Release brake
	3. Driver applies the gas pedal at *?max-throttle?*
	4. *Expected Results:* - OSCC disengages when driver presses gas pedal

3. Driver lightly taps brake pedal
	1. *Initial Conditions:* - OSCC is enabled, vehicle in drive, brake applied via remote
	2. Release brake
	3. Driver taps the brakes as they might to disable cruise control *?5%?*
	4. *Expected Results:* - OSCC disengages when driver taps the brakes

4. Driver stomps on the brakes
	1. *Initial Conditions:* - OSCC is enabled, vehicle in drive, brake applied via remote
	2. Release brake
	3. Driver depresses the brakes in an attempt to engage the ABL *?95%?*
	4. *Expected Results:* - OSCC disengages when driver taps the brakes

5. Driver lightly turns the wheel left and right
	1. *Initial Conditions:* - OSCC is enabled, vehicle in park
	2. Driver turns the wheel slowly to the left
	3. Reenable OSCC
	4. Driver turns the wheel slowly to the right
	5. *Expected Results:* - OSCC disengages when driver turns the steering wheel

6. Driver yanks the wheel to the left and right
	1. *Initial Conditions:* - OSCC is enabled, vehicle in park
	2. Driver turns the wheel quickly to the left
	3. Reenable OSCC
	4. Driver turns the wheel quickly to the right
	5. *Expected Results:* - OSCC disengages when driver turns the steering wheel

#### Diagnostic Operation
1. Detect DAC to ADC failure case on the throttle and steering boards
	1. The points of this test is to demonstrate that diagnostic detects a failure of the DAC
	2. The method of this determination is still TBD

2. Detect PWM to ADC failure case on the PWM for the brake board
	1. The points of this test is to demonstrate that diagnostic detects a failure of the PWM
	2. The method of this determination is still TBD

3. Detect ADC failure - Steering mismatch
	1. The points of this test is to demonstrate that diagnostic detects a failure of the ADC
	2. The method of this determination is still TBD

4. Detect ADC failure - throttle mismatch
	1. The points of this test is to demonstrate that diagnostic detects a failure of the ADC
	2. The method of this determination is still TBD

5. Losing CAN communication causes disable
	1. *Initial Conditions* - OSCC is enabled, vehcle in park
	2. Disconnect CAN network from OSCC modules
	3. *Expected Results:* OSCC should disable in ~250ms

6. Delayed CAN communication causes disable
	1. *Initial Conditions* - OSCC is enabled, vehcle in park, OSCC CAN gateway loaded with test FW
	2. Connect to the CAN gateway module and send a request to "drop a packet."
	3. This causes the custom FW, to stop sending CAN update for 500ms at which point it will start again
	4. *Expected Results:* OSCC should disable in ~250ms

---

# OSCC Coding standard

As this is an automotive initiative, this coding standard is based on the MISRA C-2012 standard. The reasoning for the given rule or directive in the coding standard is not included in this as it would create much too large a document.

The MISRA standard is more exacting that the OSCC standard. It is not implied that compliance with this standard guarantees compliance with the MISRA standard.

## 1. Directives

1. Implemented behavior must be documented and understood
2. Comply with the C99 definition of the standard
3. All source files must compile without errors
4. Run-time failures must be limited
   1. All arithmetic operations must be checked (e.g. divide by zero)
   2. Pointer arithmetic must be checked
   3. Array bounds must be checked
   4. Parameter validity must be checked either before or inside a function call
   5. Pointer validity must be checked before dereference
   6. Avoid dynamic memory allocation
      1. If used, check validity of allocation

5. Avoid assembly language usage.
   1. If used, then document, encapsulate and isolate all usage

6. No “commented out” code
   1. C Style: `/- ... */`
   2. C++ Style: `//`
   3. Conditional Compilation Style: `#if 0 .. #endif`

7. Prefer the use of types that define the size and signed value of the variable
   1. `int8_t, int16_t, int32_t, int64_t`
   2. `uint8_t, uint16_t, uint32_t, uint64_t`
   3. `float32_t, float64_t, float128_t`
   4. If abstract types are required, use the signed and size types to create the new type
   5. Exceptions:
      1. `bool`, `char`, `unsigned char`, `float` and `double` are acceptable for embedded code as they all have specific signs and sizes associated with them
      2. User space applications have more flexibility and can use the intrinsic types: `long`, `unsigned long`, `int` and `unsigned int`
   6. `struct`s shall have a '_s' appended to the name and have the following form:
    ```c
	   // Example struct
	   struct torque_spoof_s
	   {
		   uint16_t low;
		   uint16_t high;
	   };
    ```
   7. type defined structures shall conform to the structure rules and have the following form:
	```c
	   #define CAN_FRAME_DLC_MAX (8)
	   // Example type defined structure
	   typedef struct
	   {
		   uint32_t id;
		   uint8_t  dlc;
		   uint32_t timestamp;
		   uint8_t  data[CAN_FRAME_DLC_MAX];
	   } can_frame_s;
	```

8. Prefer function calls to function-like macros
   1. Macros do not perform type-checking during compilation
   2. `inline` can be used, but is subject to compiler interpretation

9. Prevent header files from being included more than once
   1. Use the `#ifndef HEADER_FILE_H, #define HEADER_FILE_H ... #endif` mechanism

10. Check validity of parameters passed to library functions
	1. e.g. math calls and string calls

11. Restrict dynamic memory allocation
	1. Allocate all required memory during initialization
	2. If the allocation fails, prevent the system from starting

12. Sequence access to system resources appropriately
	1. File access - open, read/write, close
	2. Register access - atomic interaction
	3. Prefer to create a system object that manages the interaction (i.e. the singleton pattern)

## 2. Rules

- [1. Standard Environment](#1-standard-environment)
- [2. Unused code](#2-unused-code)
- [3. Comments](#3-comments)
- [4. Identifiers](#4-identifiers)
- [5. Types](#5-types)
- [6. Declarations](#6-declarations)
- [7. Initialization](#7-initialization)
- [8. Pointers](#8-pointers)
- [9. Expressions](#9-expressions)
- [10. Side Effects](#10-side-effects)
- [11. Control Statements](#11-control-statements)
- [12. Control Flow](#12-control-flow)
- [13. Switch Statements](#13-switch-statements)
- [14. Functions](#14-functions)
- [15. Pointers and Arrays](#15-pointers-and-arrays)
- [16. Preprocessor Directives](#16-preprocessor-directives)
- [17. Standard Libraries](#17-standard-libraries)
- [18. Resources](#18-resources)


### 1. Standard Environment

1. Prefer to use only the language features that are available in the C99 standard.

### 2. Unused code

1. A project should contain no unreachable or dead code
2. A project should not have any unused type declarations
   1. Includes enumerations, unions, structures and native types
3. A project should not contain any unused macros
4. A project should not contain any unused labels
5. A project should not contain any unused parameters
   1. Passing a parameter to another function constitutes usage

### 3. Comments

1. Comments shall not mix C and C++ style comment markers
   1. C and C++ style comment markers are both allowed

### 4. Identifiers

1. Variables and functions in the same scope (and namespace) shall be distinguishable
   in the first 63 characters (by the C99 standard)

2. Variables in an inner scope shall not hide a variable in an outer scope
   (e.g. do not use a local variable of the same name as a function parameter or a global variable)

3. Macros must be distinct from variables

4. Type definitions must be unique

5. Structure, union, and enumeration tags must be unique

6. Variable, macro and function naming should use “snake case”
   1. Variables and functions should use descriptive names which are all lowercase and separated by an underscore 
       - variable: `int32_t range_max;`
       - function: `int16_t send_can_frame( can_frame* transmit_frame );`
   1. Macros should use descriptive names which are all uppercase and separated by an underscore
       - macro: `#define TOGGLE_BIT( BIT, X ) ( ( X ) ^= ( 1 << ( BIT ) ) )`

7. All names (variable, macro, function or otherwise) should be human readable and avoid the use of abbreviations
	1. e.g. The macro name PEDAL_THRESHOLD should be used instead of PEDAL_THRESH


### 5. Types

1. Prefer bit access macros to bit-field usage (see below)
   1. Bit fields must use an integer or unsigned integer type
   2. Single bit fields must use an unsigned integer type
   3. Bit fields are not necessarily portable as they are subject to compiler implementation and processor architecture
   4. Bit access Macros of the form `BITX( 1 << X )` where X is in \[ 0 .. variable width \] should be used

2. String literals must be assigned to `const char*` variables
   1. This includes when being used as a parameter or return value

3. Avoid type conversions between boolean values and other intrinsic  types

4. Operations should between objects of the same type (e.g. arithmetic operation should be performed on objects of the same type)

5. Prefer to capture the result of an operation in an object type of the same size
   1. Exceptions exist when complying with a communication protocol or  hardware register width
   2. Rule applies to both narrowing and widening the result of an operation

6. Unions (overlapped storage) are only allowed when the items in the union are all the same size

  ```c
  // Example union is allowed because each element is 64 bits
  union my_array_64bits
  {
      char     char_array[8];
      int16_t  int_array[4];
      int32_t  int_array[2];
      float    float_array[2];
      double   double_array[1];
  };

  ```

### 6. Declarations

1. All types must be explicitly specified
   1. Leave nothing in a declaration to implication
   2. Objects
   3. Parameters
   4. Structure and union members
   5. Type definitions
   6. Function return types

2. Functions should be in prototype form (as opposed to K & R style)
   1. It is acceptable to have an empty set of parentheses instead of a void declaration as in:

   `int32_t my_function( );`

   1. Prototype form means that the parameter types are included in the function parameter list as in:

   `int32_t my_next_function( int32_t parameter1 );`

3. Externally available objects or functions shall be declared only once in one file

4. Prefer the use of `static` keyword to limit access to functions and objects that are not accessible externally

5. Prefer object declaration to be done at the block scope where it is used (e.g. local variables can be declared at the function or block scope)

6. Arrays with external linkage should have their size explicitly stated

7. Values for variables in enumerations must be unique

8. Prefer the use of const pointer unless the pointer is to a value that is being modified

9. The `restrict` keyword is not allowed

### 7. Initialization

1. An automatic variable (e.g. a local variable) must not be read before it has been initialized

2. Enclose initializations for array, structure or union variables with values enclosed in braces:
   1. `int16_t my_array[ 4 ] = { 0, 1, 2, 3 };`
   2. `char` Arrays may also be initialized with a string literal
   3. The stipulation is that the initializer must be internally consistent with the target array, structure or union
   4. If an array is statically initialized the size must be explicitly stated as in `my_array[ 4 ]` above
   5. Arrays shall not be partially initialized

3. Static initialization shall not include any side effects (e.g. pointer dereference and increment which is allowed at run-time)

### 8. Pointers

1. Pointer conversions are allowed when:
   1. The conversion is between a pointer and bool
   2. The conversion is from a void type and an intrinsic type
   3. The conversion is between compatible types
   4. The conversion is to a char or unsigned char so that the bytes of an object can be accessed directly

2. Function pointers cannot be converted

3. Pointer conversions between typed objects and integers are not allowed

4. Problems with pointer conversions are mostly concerned with alignment problems and accessing beyond the bounds of the size of the object

5. Always use the macro NULL to reference an invalid or uninitialized pointer

### 9. Expressions

1. Always use parentheses to enforce explicit precedence

2. For shift operations, the amount shifted must be &gt;= 0 and &lt; sizeof( value being shifted )

3. Do not use the comma operator
   1. Multiple initialization on the same line
   2. For loops must iterate and act upon a single variable

4. Always check for overflow on arithmetic operations on unsigned variables

### 10. Side Effects

1. Initializer lists must not have side effects
   1. No modification of pointers during initialization
   2. Make all statements explicit

2. Check macros to prevent side-effects in calls (e.g. What happens when you call `DO_COPY_INDEX ( i++ )`?)
  ```
  #define DO_COPY_INDEX ( x ) ( a [ ( x ) ] = b [ ( x ) ] )
  ```


3. Prefer that increment and decrement operators ( `++` and `--` ) are explicit statements instead of integral in an operation, e.g.
   1. Macros
   2. Logical comparisons ( `&&` and `||` )
   3. `sizeof`

4. Do not use the result of an assignment operation as a variable or input into another statement

5. Logical comparisons should not contain persistent side effects such as assignments

### 11. Control Statements

1. Always use spaces instead of tabs
   1. Use 4 space as the standard indent

2. Include a space after an opening parenthesis, brace or bracket and a space before the closing match.
   1. Parentheses: `( to_b || not_to_b )`
   2. Brace: `array[ 4 ] = { 0, 1, 2, 3 };`
   3. Bracket: `array[ 4 ] = { 0, 1, 2, 3 };`

3. Variable and function naming should use “snake case”, namely descriptive names which are all lowercase and separated by an underscore
   1. `int32_t this_is_an_example_of_a_variable;`

4. `if` statements shall have the following form:

	```c
	int32_t sum;
	const static int32_t max = 25;

	if ( sum > max )
	{
	    sum = max;
	}
	```

5. `for` loops shall have the following form:

	```c
	int32_t i;
	int32_t sum = 0;
	int32_t max = 25;

	for ( i = 0; i < max; i++ )
	{
	    sum += i;
	}
	```

6. `while` loops shall have the following form:

	```c
	int32_t i = 0;
	int32_t sum = 0;
	int32_t max = 25;

	while ( i < max )
	{
	    sum += i;
	    i++;
	}
	```

7. `do` loops shall have the following form:

	```c
	int32_t i = 0;
	int32_t sum = 0;
	int32_t max = 25;

	do
	{
	    sum += i;
	    i++;
	} ( while i < max );

	```

8. Prefer that loops exit using control logic instead of a `break`  statement

9. Loop counter should not use a floating type as the iterator

10. The control logic to exit a given loop must be controlled by a variable

    1. This prevents statements that are always true or always false
    2. Exceptions:
        1. `for ( ; ; )`
        2. `while ( 1 )` or `while ( true )`

11. The control logic for a statement used in if, for, while and do must resolve to a boolean expression

    1. Checking for the validity of a variable like an integer or pointer is not allowed (e.g. `while ( i )` is not acceptable where `while ( i != 0 )` is)

### 12. Control Flow

1. Prefer to not use `goto`
   1. If `goto` is required, the `goto` label must be within the same function

2. Prefer to limit the number of `break` statements to one for a given loop

3. Functions should have a single point of exit at the end

	```c
	uint32_t example_function( uint32_t- pointer_parameter )
	{
	    uint32_t return_code = 0;

	    if ( pointer_parameter != NULL )
	    {
	        ...
	        return_code = 1;
	    }
	    else
	    {
	        ...
	        return_code = 10;
	    }
	    return ( return_code );
	}
	```

4. Prefer to keep functions as small as possible
5. Duplicate code is not allowed
6. Statements shall always use braces to delineate the scope of their operation

   1. As with a function, `if`, `while`, `do`, `for`, always use braces to scope the set of statements or other functions that the conditional controls

7. All `if`, `else if`, trees shall be terminated with an `else` statement

### 13. Switch Statements

1. Prefer `if`, `else if`, `else` construct to `switch` statements
   1. If the `switch` statement is required, it must be well-formed
   2. Each `case` is self-contained and must contain a `break` statement
   3. Falling through to the next `case` is only allowed when there is an empty `case`
   4. All `switch` statements must contain a final `default` case
   5. `switch` statements must contain at least 2 `cases` and a `default`

	```c
	uint32_t input_parameter;

	switch ( input_parameter )
	{
	    case 1:
	    ...
	    break;

	    case 2:
	    case 3:
	    {
	        uint32_t local_scope_variable;
	        ...
	        break;
	    }

	    default:
	    break;
	}
	```

### 14. Functions

1. Variable argument lists are not allowed (e.g. `va_arg`, `va_start`, `va_end`)

   1. printf or its equivalent is allowed for debug only

2. Recursion is not allowed

3. All functions require prototypes

4. Prefer that return values from functions are used

### 15. Pointers and Arrays

1. Check that pointer arithmetic does not go beyond the bounds of the array to which the pointer refers.

2. Avoid pointer subtraction

   1. Pointer subtraction is only allowed for pointers that refer to the same array

3. Avoid pointer comparison operations

   1. Pointer comparison can be used to determine if a pointer is in the bounds of the array that it refers to.

4. Pointers should not go beyond two levels of nesting ( i.e. Pointers to pointers are allowed )

5. Pointers should not be for stack variables or other objects with automatic storage

6. Check that arrays of variable size are of positive size

### 16. Preprocessor Directives

1. `#include` directives should be preceded only by comments or other preprocessor directives

2. Macros shall not be named the same as a keyword

3. Prefer that `#undef` is not used

4. Macros should not contain preprocessor directives (side effects)

5. Expressions from macro expansion should be surrounded by parentheses

6. `#if` and `#elif` expressions should resolve as 0 or 1

7. Prefer that the `#` and `##` directives not be used

### 17. Standard Libraries

1. Avoid `#define` and `#undef` on reserved identifiers or macros

2. Avoid declaring a reserved identifier or macro

   1. e.g. do not create a variable called “float”

3. Standard library usage is acceptable

### 18. Resources

1. Free all allocated memory

2. Do not open files for read and write at the same time, file access is read-only or write only

3. Do not dereference a FILE object pointer

4. Close all system resources before shutdown
=======
# How to Contribute

- [Introduction](#introduction)
- [Getting Started](#getting-started)
- [Making Contributions](#making-contributions)
  - [Contributing Code](#contributing-code)
  - [Contributing a Diagram](#contributing-a-diagram)
  - [Submitting Enhancement Requests](#submitting-enhancement-requests)
  - [Pull Request Labels](#pull-request-labels)
- [Directory Contents](#directory-contents)
- [Diagrams](#diagrams)
- [Building](#building)
- [Documentation](#documentation)
- [Helpful Links](#helpful-links)
- [OSCC Coding standard](#oscc-coding-standard)
  - [1. Directives](#1-directives)
  - [2. Rules](#2-rules)

---

## Introduction
There are many ways to contribute to the OSCC project: support for additional vehicles can be added, diagrams can be made to look better, car systems can be better described, CAN frames can be better detailed, PCBs can be optimized, or code could be refactored and improved.

The directory structure of the project is created in such a way that adding support for additional vehicles should be simple and intuitive.

All vehicle specific directories should be recreated for each additional vehicle. The naming convention is:

```
<make>_<model>_<generational identifier>
```

Below is a sample of how additional vehicle directories should be created.

```
 .
├── firmware
│   ├── ...
│   ├── brake
│   │   ├──kia_soul_ps
│   │   ├──<my_new_car>       # Brake firmware for vehicle you're adding
│   ├── ...
├── vehicle_info
│   ├──kia_soul_ps
│   ├──<my_new_car>           # Vehicle specific information for vehicle you're adding
└── ...
```

## Getting Started

- Using the repo's Issues section, create a new issue and:
  - Clearly describe the issue including steps to reproduce when it is a bug
  - Create a branch using `git fork` in the repository on GitHub

## Making Contributions

- Do not work directly on the `master` branch; changes to the master branch will be removed
- Create a topic branch from where you want to base your work
  - You'll likely `fork` from of the master branch
  - To quickly create a topic branch based on master:

  ```
  git checkout -b fix/master/my_contribution master
  ```

- Write a good commit message

#### Commit Messages

- Use the present tense ("Add feature" not "Added feature")
- Use the imperative mood ("Move resistor to..." not "Moves resistor to...")
- Limit the first line to 72 characters or less
- Reference issues and pull requests specifically
- When changing documentation only, include [ci skip] in the commit description

### Contributing Code

- Code should conform to the coding standard (see below)
- Push your changes to a topic branch in your branch of the repository
- Submit a pull request to the repository in the PolySync organization
- Update your github issue to mark that you have submitted code and are ready for it to be reviewed (Status: Ready for Merge)
  - Include a link to the pull request in the ticket
- The PolySync team will review all pull requests on a weekly basis
- **Code contributed should include unit tests** that demonstrate the code functions as expected

### Contributing a Diagram

- The diagrams were created using the [Eagle PCB Design tool](https://cadsoft.io)
    - All board diagrams should use this tool
- Modifications should include tests to demonstrate that the modified board works as expected

### Submitting Enhancement Requests

Enhancement suggestions are tracked as GitHub issues:

- Use a clear and descriptive title for the issue to identify the suggestion
- Provide a step-by-step description of the suggested enhancement in as many details as possible
- Provide specific examples to demonstrate the steps
    - Include snippets in the examples as Markdown code blocks ( using the \`\`\` format )
- Describe the current behavior and how this enhancement improves or changes it
- Explain why this enhancement is useful to most users
- Specify which version of OSCC this change applies to
    - The versions can be found in the Releases tab on GitHub

### Pull Request Labels

- Fill in the required template
- Follow the style guide
- Code should be complete
    - Any changes should include unit tests for the submitted
- End files with a new line
- Changes should be located in the most appropriate directory
- Please open an issue to suggest a new label.

## Directory Contents

This information is also available in the README.

| Directory    | Contents                                 |
| ------------ | :--------------------------------------- |
| 3d_tools     | Technical drawings and 3D files for board enclosures and other useful parts |
| assets       | Diagrams and images used in the wiki     |
| boards       | PCB schematics and board designs for control modules that are integrated with the vehicle, typically these are the throttle, steering, and brake boards, but can include other items should they be contributed. |
| control      | User Space applications to provide mechanisms for the user to control the vehicle directly via something like a PC.  Applications can be command-line or GUI based and include items like a joystick controller |
| firmware     | Arduino code for the throttle, steering, and brake functionality.  This directory also includes code for the CAN gateway module, which uses a stock Arduino board. The firmware should remain modular and portable to a a different Arduino board |
| vehicle_info | Information on specific vehicles such as sensor outputs and wiring diagrams.  Each additional vehicle should be in its own subdirectory |

## Diagrams

Adding diagrams for new boards or other components should be located in the directory most appropriate for their function:

- A new enclosure should go in the 3d_models directory
- A new board diagram should go in the boards directory
- Any new vehicle information should reside in the vehicle_info directory

Existing diagrams should be edited using the [Autodesk Eagle](https://cadsoft.io), as mentioned above.

## Building

To build the various components in the system, please see the README.md

## Documentation

- Documentation updates are welcome
- Documentation should be located in the `doc` directory where it is most applicable (See the Directory descriptions above)
  - If the `doc` directory does not exist, please create it as part of the submission
- Documentation pull requests function in the same way as other pull requests
- Documentation should be in markdown format

## Helpful Links

- [Autodesk Eagle](https://cadsoft.io)
- [Arduino FAQ](https://www.arduino.cc/en/Main/FAQ)
- [Throttle/Steering/CAN Gateway board](https://www.arduino.cc/en/Main/ArduinoBoardUno)
- [Braking board](https://www.arduino.cc/en/Main/arduinoBoardMega2560)

---

# OSCC Coding standard

As this is an automotive initiative, this coding standard is based on the MISRA C-2012 standard. The reasoning for the given rule or directive in the coding standard is not included in this as it would create too large of a document.

The MISRA standard is more exacting that the OSCC standard. It is not implied that compliance with this standard guarantees compliance with the MISRA standard.

## 1. Directives

1. Implemented behavior must be documented and understood
2. Comply with the C99 definition of the standard
3. All source files must compile without errors
4. Run-time failures must be limited
   1. All arithmetic operations must be checked (e.g. divide by zero)
   2. Pointer arithmetic must be checked
   3. Array bounds must be checked
   4. Parameter validity must be checked either before or inside a function call
   5. Pointer validity must be checked before dereference
   6. Avoid dynamic memory allocation
      1. If used, check validity of allocation

5. Avoid assembly language usage.
   - If used:
     - Document all usage
     - Encapsulate and isolate usage

6. No “commented out” code
   1. C Style: `/- ... */`
   2. C++ Style: `//`
   3. Conditional Compilation Style: `#if 0 .. #endif`

7. Prefer the use of types that define the size and signed value of the variable
   1. `int8_t, int16_t, int32_t, int64_t`
   2. `uint8_t, uint16_t, uint32_t, uint64_t`
   3. `float32_t, float64_t, float128_t`
   4. If abstract types are required, use the signed and size types to create the new type
   5. Exceptions:
      1. `bool`, `char`, `unsigned char`, `float`, and `double` are acceptable for embedded code as they all have specific signs and sizes associated with them
      2. User space applications have more flexibility and can use the intrinsic types: `long`, `unsigned long`, `int`, and `unsigned int`

8. Prefer function calls to function-like macros
   1. Macros do not perform type-checking during compilation
   2. `inline` can be used, but is subject to compiler interpretation

9. Prevent header files from being included more than once
   1. Use the `#ifndef HEADER_FILE_H, #define HEADER_FILE_H ... #endif` mechanism

10. Check validity of parameters passed to library functions
11. E.g. math calls and string calls

12. Restrict dynamic memory allocation
13. Allocate all required memory during initialization
   2. If the allocation fails, prevent the system from starting

14. Sequence access to system resources appropriately
15. File access - open, read/write, close
   2. Register access - atomic interaction
   3. Prefer to create a system object that manages the interaction (i.e. the singleton pattern)

## 2. Rules

- [1. Standard Environment](#1-standard-environment)
- [2. Unused code](#2-unused-code)
- [3. Comments](#3-comments)
- [4. Identifiers](#4-identifiers)
- [5. Types](#5-types)
- [6. Declarations](#6-declarations)
- [7. Initialization](#7-initialization)
- [8. Pointers](#8-pointers)
- [9. Expressions](#9-expressions)
- [10. Side Effects](#10-side-effects)
- [11. Control Statements](#11-control-statements)
- [12. Control Flow](#12-control-flow)
- [13. Switch Statements](#13-switch-statements)
- [14. Functions](#14-functions)
- [15. Pointers and Arrays](#15-pointers-and-arrays)
- [16. Preprocessor Directives](#16-preprocessor-directives)
- [17. Standard Libraries](#17-standard-libraries)
- [18. Resources](#18-resources)


### 1. Standard Environment

1. Prefer to use only the language features that are available in the C99 standard.

### 2. Unused code

1. A project should contain no unreachable or dead code
2. A project should not have any unused type declarations
   1. Includes enumerations, unions, structures, and native types
3. A project should not contain any unused macros
4. A project should not contain any unused labels
5. A project should not contain any unused parameters
   1. Passing a parameter to another function constitutes usage

### 3. Comments

1. Comments shall not contain C or C++ style comment markers

### 4. Identifiers

1. Variables and functions in the same scope (and namespace) shall be distinguishable
   in the first 63 characters (by the C99 standard)

2. Variables in an inner scope shall not hide a variable in an outer scope
   (e.g. do not use a local variable of the same name as a function parameter or a global variable)

3. Macros must be distinct from variables

4. Type definitions must be unique

5. Structure, union, and enumeration tags must be unique

### 5. Types

1. Prefer bit access macros to bit-field usage (see below)
   1. Bit fields must use an integer or unsigned integer type
   2. Single bit fields must use an unsigned integer type
   3. Bit fields are not necessarily portable as they are subject to compiler implementation and processor architecture
   4. Bit access Macros of the form `BITX( 1 << X )` where X is in \[ 0 .. variable width \] should be used

2. String literals must be assigned to `const char*` variables
   1. This includes when being used as a parameter or return value

3. Avoid type conversions between boolean values and other intrinsic types

4. Operations should occur between objects of the same type (e.g. arithmetic operation should be performed on objects of the same type)

5. Prefer to capture the result of an operation in an object type of the same size
   1. Exceptions exist when complying with a communication protocol or hardware register width
   2. Rule applies to both narrowing and widening the result of an operation

6. Unions (overlapped storage) are only allowed when the items in the union are all the same size

```c
// Example union is allowed because each element is 64 bits
union my_array_64bits
{
	char     char_array[8];
	int16_t  int_array[4];
	int32_t  int_array[2];
	float    float_array[2];
	double   double_array[1];
};

```

### 6. Declarations

1. All types must be explicitly specified
   1. Leave nothing in a declaration to implication
   2. Objects
   3. Parameters
   4. Structure and union members
   5. Type definitions
   6. Function return types

2. Functions should be in prototype form (as opposed to K & R style)
   1. It is acceptable to have an empty set of parentheses instead of a void declaration as in:

   `int32_t my_function( );`

   1. Prototype form means that the parameter types are included in the function parameter list as in:

   `int32_t my_next_function( int32_t parameter1 );`

3. Externally available objects or functions shall be declared only once in one file

4. Prefer the use of `static` keyword to limit access to functions and objects that are not accessible externally

5. Prefer object declaration to be done at the block scope where it is used (e.g. local variables can be declared at the function or block scope)

6. Arrays with external linkage should have their size explicitly stated

7. Values for variables in enumerations must be unique

8. Prefer the use of const pointer unless the pointer is to a value that is being modified

9. The `restrict` keyword is not allowed

### 7. Initialization

1. An automatic variable (e.g. a local variable) must not be read before it has been initialized

2. Enclose initializations for array, structure, or union variables with values enclosed in braces:
   1. `int16_t my_array[ 4 ] = { 0, 1, 2, 3 };`
   2. `char` arrays may also be initialized with a string literal
   3. The stipulation is that the initializer must be internally consistent with the target array, structure, or union
   4. If an array is statically initialized the size must be explicitly stated as in `my_array[ 4 ]` above
   5. Arrays shall not be partially initialized

3. Static initialization shall not include any side effects (e.g. pointer dereference and increment allowed at run-time)

### 8. Pointers

1. Pointer conversions are allowed when:
   1. The conversion is between a pointer and bool
   2. The conversion is from a void type and an intrinsic type
   3. The conversion is between compatible types
   4. The conversion is to a char or unsigned char, so that the bytes of an object can be accessed directly

2. Function pointers cannot be converted

3. Pointer conversions between typed objects and integers are not allowed

4. Problems with pointer conversions are mostly concerned with alignment problems and accessing beyond the bounds of the size of the object

5. Always use the macro NULL to reference an invalid or uninitialized pointer

### 9. Expressions

1. Always use parentheses to enforce explicit precedence

2. For shift operations, the amount shifted must be &gt;= 0 and &lt; sizeof( value being shifted )

3. Do not use the comma operator
   1. Multiple initialization on the same line
   2. For loops must iterate and act upon a single variable

4. Always check for overflow on arithmetic operations on unsigned variables

### 10. Side Effects

1. Initializer lists must not have side effects
   1. No modification of pointers during initialization
   2. Make all statements explicit

2. Check macros to prevent side-effects in calls (e.g. What happens when you call `DO_COPY_INDEX ( i++ )`?)
```
#define DO_COPY_INDEX ( x ) ( a [ ( x ) ] = b [ ( x ) ] )
```


1. Prefer that increment and decrement operators ( `++` and `--` ) are explicit statements instead of integral in an operation, e.g.
   1. Macros
   2. Logical comparisons ( `&&` and `||` )
   3. `sizeof`

2. Do not use the result of an assignment operation as a variable or input into another statement

3. Logical comparisons should not contain persistent side effects such as assignments

### 11. Control Statements

1. Always use spaces instead of tabs
   1. Use 4 space as the standard indent

2. Include a space after an opening parenthesis, brace, or bracket and a space before the closing match.
   1. Parentheses: `( to_b || not_to_b )`
   2. Brace: `array[ 4 ] = { 0, 1, 2, 3 };`
   3. Bracket: `array[ 4 ] = { 0, 1, 2, 3 };`

3. Variable and function naming should use “snake case,” namely descriptive names which are all lowercase and separated by an underscore
   1. `int32_t this_is_an_example_of_a_variable;`

4. For loops shall have the following form:

```c
int32_t i;
int32_t sum = 0;
int32_t max = 25;

for ( i = 0; i < max; i++ )
{
    sum += i;
}
```

1. While loops shall have the following form:

```c
int32_t i = 0;
int32_t sum = 0;
int32_t max = 25;

while ( i < max )
{
    sum += i;
    i++;
}
```

1. Do loops shall have the following form:

```c
int32_t i = 0;
int32_t sum = 0;
int32_t max = 25;

do
{
	sum += i;
	i++;
} ( while i < max );

```

1. Prefer that loops exit using control logic instead of a `break` statement

2. Loop counter should not use a floating type as the iterator

3. The control logic to exit a given loop must be controlled by a variable

    1. This prevents statements that are always true or always false
    2. Exceptions:
        1. `for ( ; ; )`
        2. `while ( 1 )` or `while ( true )`

4. The control logic for a statement used in if, for, while, and do must resolve to a boolean expression

    1. Checking for the validity of a variable like an integer or pointer is not allowed (e.g. `while ( i )` is not acceptable where `while ( i != 0 )` is)

### 12. Control Flow

1. Prefer to not use `goto`
   1. If `goto` is required, the `goto` label must be within the same function

2. Prefer to limit the number of `break` statements to one for a given loop

3. Functions should have a single point of exit at the end

```c
uint32_t example_function( uint32_t- pointer_parameter )
{
    uint32_t return_code = 0;

    if ( pointer_parameter != NULL )
    {
        ...
        return_code = 1;
    }
    else
    {
        ...
        return_code = 10;
    }
    return ( return_code );
}
```

1. Prefer to keep functions as small as possible
2. Duplicate code is not allowed
3. Statements shall always use braces to delineate the scope of their operation

   1. As with a function, `if`, `while`, `do`, `for`, always use braces to scope the set of statements or other functions that the conditional controls

4. All `if`, `else if`, trees shall be terminated with an `else` statement

### 13. Switch Statements

1. Prefer `if`, `else if`, `else` construct to `switch` statements
   1. If the `switch` statement is required, it must be well-formed
   2. Each `case` is self-contained and must contain a `break` statement
   3. Falling through to the next `case` is only allowed when there is an empty `case`
   4. All `switch` statements must contain a final `default` case
   5. `switch` statements must contain at least 2 `cases` and a `default`

```c
uint32_t input_parameter;

switch ( input_parameter )
{
    case 1:
    ...
    break;

    case 2:
    case 3:
    {
        uint32_t local_scope_variable;
        ...
        break;
    }

    default:
    break;
}
```

### 14. Functions

1. Variable argument lists are not allowed (e.g. `va_arg`, `va_start`, `va_end`)

   1. printf or its equivalent is allowed for debug only

2. Recursion is not allowed

3. All functions require prototypes

4. Prefer that return values from functions are used

### 15. Pointers and Arrays

1. Check that pointer arithmetic does not go beyond the bounds of the array to which the pointer refers

2. Avoid pointer subtraction

   1. Pointer subtraction is only allowed for pointers that refer to the same array

3. Avoid pointer comparison operations

   1. Pointer comparison can be used to determine if a pointer is in the bounds of the array that it refers to

4. Pointers should not go beyond two levels of nesting ( i.e. Pointers to pointers are allowed )

5. Pointers should not be for stack variables or other objects with automatic storage

6. Check that arrays of variable size are of positive size

### 16. Preprocessor Directives

1. `#include` directives should be preceded only by comments or other preprocessor directives

2. Macros shall not be named the same as a keyword

3. Prefer that `#undef` is not used

4. Macros should not contain preprocessor directives (side effects)

5. Expressions from macro expansion should be surrounded by parentheses

6. `#if` and `#elif` expressions should resolve as 0 or 1

7. Prefer that the `#` and `##` directives not be used

### 17. Standard Libraries

1. Avoid `#define` and `#undef` on reserved identifiers or macros

2. Avoid declaring a reserved identifier or macro

   1. e.g. do not create a variable called “float”

3. Standard library usage is acceptable

### 18. Resources

1. Free all allocated memory

2. Do not open files for read and write at the same time, file access is read-only or write-only

3. Do not dereference a FILE object pointer

4. Close all system resources before shutdown
>>>>>>> 323dd174
<|MERGE_RESOLUTION|>--- conflicted
+++ resolved
@@ -1,1491 +1,893 @@
-<<<<<<< HEAD
-# How to Contribute
-
-- [Introduction](#introduction)
-- [Getting Started](#getting-started)
-- [Making Contributions](#making-contributions)
-  - [Contributing Code](#contributing-code)
-  - [Contributing a Diagram](#contributing-a-diagram)
-  - [Submitting Enhancement Requests](#submitting-enhancement-requests)
-  - [Pull Request Labels](#pull-request-labels)
-  - [Acceptance Tests](#acceptance-tests)
-- [Directory Contents](#directory-contents)
-- [Diagrams](#diagrams)
-- [Building](#building)
-- [Documentation](#documentation)
-- [Helpful Links](#helpful-links)
-- [Release Process](#release-process)
-  - [System Acceptane Testing](#system-acceptance-testing)
-- [OSCC Coding standard](#oscc-coding-standard)
-  - [1. Directives](#1-directives)
-  - [2. Rules](#2-rules)
-
----
-
-## Introduction
-There are many ways to contribute to the OSCC project; support for additional vehicles can be added, diagrams can be made to look better, car systems can be better described, CAN frames can be better detailed, PCBs can be optimized or code could be refactored and improved.
-
-The directory structure of the project is created in such a way that adding support for additional vehicles should be simple and intuitive.
-
-All vehicle specific directories should be recreated for each additional vehicle. The naming convention is
-```
-<make>_<model>_<generational identifier>
-```
-
-Below is a sample of how additional vehicle directories should be created.
-
-```
- .
-├── firmware
-│   ├── ...
-│   ├── brake
-│   │   ├──kia_soul_ps
-│   │   ├──<my_new_car>       # Brake firmware for vehicle you're adding
-│   ├── ...
-├── vehicle_info
-│   ├──kia_soul_ps
-│   ├──<my_new_car>           # Vehicle specific information for vehicle you're adding
-└── ...
-```
-
-## Getting Started
-
-- Using the repo's Issues section, create a new issue and:
-  - Clearly describe the issue including steps to reproduce when it is a bug
-  - Create a branch using `git fork` in the repository on GitHub
-
-## Making Contributions
-
-- Do not work directly on the `master` branch; changes to the master branch will be removed
-- Create a topic branch from where you want to base your work
-  - You'll likely `fork` from of the master branch
-  - To quickly create a topic branch based on master:
-
-  ```
-  git checkout -b fix/master/my_contribution master
-  ```
-
-- Write a good commit message.
-#### Commit Messages
-- Use the present tense ("Add feature" not "Added feature")
-- Use the imperative mood ("Move resistor to..." not "Moves resistor to...")
-- Limit the first line to 72 characters or less
-- Reference issues and pull requests specifically
-- When changing documentation only, include [ci skip] in the commit description
-
-### Contributing Code
-
-- Code should conform to the [coding standard](#oscc-coding-standard)
-- Push your changes to a topic branch in your branch of the repository
-- Submit a pull request to the repository in the PolySync organization
-- Update your github issue to mark that you have submitted code and are ready for it to be reviewed (Status: Ready for Merge)
-  - Include a link to the pull request in the ticket
-- The PolySync team will review all pull requests on a weekly basis
-- **Code contributed should include unit tests**- that demonstrate the code functions as expected
-- For more details, please see the "Release Process" section below
-
-### Contributing a Diagram
-
-- The diagrams were created using the [Eagle PCB Design tool](https://cadsoft.io)
-    - All board diagrams should use this tool
-- Modifications should include tests to demonstrate the the modified board works as expected
-
-### Submitting Enhancement Requests
-
-Enhancement suggestions are tracked as GitHub issues:
-
-- Use a clear and descriptive title for the issue to identify the suggestion
-- Provide a step-by-step description of the suggested enhancement in as many details as possible
-- Provide specific examples to demonstrate the steps
-    - Include snippets in the examples as Markdown code blocks ( using the \`\`\` format )
-- Describe the current behavior and how this enhancement improves or changes it
-- Explain why this enhancement is useful to most users
-- Specify which version of OSCC this change applies to
-    - The versions can be found in the Releases tab on GitHub
-
-### Pull Request Labels
-- Fill in the required template
-- Follow the style guide
-- Code should be complete
-    - Any changes should include unit tests for the submitted
-- End files with a new line
-- Changes should be located in the most appropriate directory
-- Please open an issue to suggest a new label.
-
-### Acceptance Tests
-- All submitted changes will go through a round of acceptance tests.
-    - Acceptance includes:
-        - Unit Tests to demonstrate the code works out of context
-        - System Integration tests to demonstrate that the system works as intended
-    - If there are specific or special test scenarios required for the change, they should be documented for any testing
-	- PolySync will perform the acceptance testing periodically in order to get changes incorporated into the source
-    - If the scope of the change is small enough that the modification is not visible from the system-level, a unit test alone may be acceptable.
-
-## Directory Contents
-
-This information is also available in the README.
-
-| Directory    | Contents                                 |
-| ------------ | :--------------------------------------- |
-| 3d_tools     | Technical drawings and 3D files for board enclosures and other useful parts |
-| assets       | Diagrams and images used in the wiki     |
-| boards       | PCB schematics and board designs for control modules that are integrated with the vehicle, typically these are the throttle, steering and brake boards, but can include other items should they be contributed. |
-| control      | User Space applications to provide mechanisms for the user to control the vehicle directly via something like a PC.  Applications can be command-line or GUI based and include items like a joystick controller |
-| firmware     | Arduino code for the throttle, steering and brake functionality.  This directory also includes code for the CAN gateway module, which uses a stock Arduino board. The firmware should remain modular and portable to a a different Arduino board |
-| vehicle_info | Information on specific vehicles such as sensor outputs and wiring diagrams.  Each additional vehicle should be in its own subdirectory |
-
-## Diagrams
-
-Adding diagrams for new boards or other components should be located in the directory most appropriate for their function:
-- A new enclosure should go in the 3d_models directory
-- A new board diagram should go in the boards directory
-- Any new vehicle information should reside in the vehicle_info directory
-
-Existing diagrams should be edited using the [Autodesk Eagle](https://cadsoft.io) as mentioned above.
-
-## Building
-
-To build the various components in the system, please see the README.md
-
-## Documentation
-
-- Documentation updates are welcome
-- Documentation should be located in the `doc` directory where it is most applicable (See the Directory descriptions above)
-  - If the `doc` - directory does not exist, please create it as part of the submission
-- Documentation pull requests function in the same way as other pull requests
-- Documentation should be in markdown format
-
-## Helpful Links
-
-- [Autodesk Eagle](https://cadsoft.io)
-- [Arduino FAQ](https://www.arduino.cc/en/Main/FAQ)
-- [Throttle/Steering/CAN Gateway board](https://www.arduino.cc/en/Main/ArduinoBoardUno)
-- [Braking board](https://www.arduino.cc/en/Main/arduinoBoardMega2560)
-
----
-
-# Release Process
-
-Any changes to the OSCC modules must undergo a series of tests that conclude with a "stress test" on the vehicle itself.  What is included here is the process by which code modifications are incorporated into the main source branch (devel) and what the system tests constitute.  One of the key problems that this process is intended to solve is that any source code change must be tested on the vehicle before it can be merged with the "devel" branch.  
-
-**Merging code before it is tested is dangerous to users and must be avoided at all costs.**
-
-
-## Code modification process
-
-### Traditional Method
-
-- The traditional method in git is to issue a Pull Request or PR against a branch to prompt a code review
-  - After getting the code approved and cleaning any merge conflicts, a repository maintainer performs a merge to incorporate the branch changes in the main code stream
-  - This method does not work for OSCC; it allows code changes that affect how the system operates to be incorporated into the main development branch without a demonstration that the changes result in safe vehicle operation
-  - It is imperative that any code changes to OSCC go through integration and system test **before** any code is merged into the baseline
-
-### OSCC Method
-
-- The OSCC method uses GitHub based `status checks` that a branch must go through before it can be considered for a merge
-- The steps involved are as follows:
-  - When creating a branch on the source base, the branch must be a *protected branch* from the main development branch, `devel`
-  - Code changes are made and then pushed back to the repository
-  - At this point, there are status checks for each of the following:
-    1. The code compiles without errors or warnings (automated check)
-    2. The code complies with the [coding standard](#oscc-coding-standard) (automated check)
-    3. The code passes a code review
-		1. Two reviewer approvals are required for the code review to have passed
-		2. The code review focuses on code structure and analysis of the logic as opposed to coding standard compliance
-		3. If there are code changes that cannot be evaluated using the coding standard compliance checker, those changes require a code review for compliance to the standard
-    4. The regression test suite completes successfully
-    5. The [system acceptance tests](#system-acceptance-testing) completes successfully (system acceptance test listed below, some parts automated)
-  - Once all the status checks have passed, resolve any merge conflicts and merge the changed branch with devel
-
-## System Acceptance Testing
-
-The OSCC System Acceptance Test Suite is the final hurdle before a branch can be merged into the main development branch. The OSCC System Acceptance Test Suite involves running the changed code on the vehicle (nominally the Kia Soul with the OSCC modules installed.)
-
-The following are tests that will be executed.  The expected results define compliance with the OSCC System Acceptance Test Suite.
-
-### Definitions
-
-1. Throttle, Gas Pedal, Accelerator - The mechanism by which the driver specifies how fast the vehicle should go, typically a pedal for a human driver
-2. Brake - The mechanism by which the driver specifies how fast to stop, typically a pedal for a human driver
-3. Steering - The mechanism by which the driver specifies how far to turn the wheels of the vehicle, typically this is a steering wheel for a human driver.  It should be noted here that the item being controlled is the steering wheel angle, with the direct result of changing the vehicle direction
-
-
-
-### Testing with OSCC Disabled
-
-For these tests, the vehicle is being controlled by a human driver.
-
-1. *Initial Condition* - OSCC Disabled
-2. Normal Acceleration - Normal Braking
-3. Hard Acceleration - Hard Braking, attempt to engage the Anti-Lock Brakes (ABL)
-4. Swerve
-5. Turn left
-6. Turn right
-7. *Expected Results:* - normal driving operation
-
-### Testing with OSCC Enabled
-
-For these tests, the vehicle is being controlled by a remote control computer or joystick and can be automated if necessary or possible.
-
-#### Driveability
-
-1. Normal Acceleration - Normal Brake
-	1. *Initial Conditions:* - Vehicle is in drive with brake applied
-	2. Release brake
-	3. Apply throttle at *?50%?*
-	4. Delay 3 seconds
-	5. Apply throttle at *?throttle_min%?*
-	6. Apply brake at *?50%?*
-	7. Wait for the vehicle to come to a complete stop
-	8. Maintain brake pressure
-	9. *Expected Results:* - Normal acceleration and braking with the vehicle stopped when the test is complete
-
-2. Hard Acceleration - Hard Brake (engage ABL, if possible)
-	1. *Initial Conditions:* - Vehicle is in drive with brake applied
-	2. Release brake
-	3. Apply throttle at *?throttle_max%?*
-	4. Delay 3 seconds
-	5. Apply throttle at *?throttle_min%?*
-	6. Apply brake at *?brake_max%?*- this step should attempt to engage the Anti-Lock Braking system
-	7. Wait for the vehicle to come to a complete stop
-	8. Maintain brake pressure
-	9. *Expected Results:* - Max acceleration and braking with the vehicle stopped when the test is complete
-
-3. Swerve - left to right and right to left
-	1. *Initial Conditions:* - Vehicle is in drive with the brake applied
-	2. Release brake
-	3. Apply throttle at *?30%?*
-	4. Maintain speed during maneuvers
-	5. Turn steering to *?30 degrees?* right
-	6. Delay 0.5 seconds
-	7. Turn steering to *?30 degrees?* left
-	8. Delay 0.5 seconds
-	9. Turn steering to *?0 degrees?*
-	10. Delay 1 second
-	11. Turn steering to *?30 degrees?* left
-	12. Delay 0.5 seconds
-	13. Turn steering to *?30 degrees?* right
-	14. Delay 0.5 seconds
-	15. Turn steering to *?0 degrees?*
-	16. Delay 1 second
-	17. Apply throttle at *?throttle_min%?*
-	18. Apply brake at *?50%?*
-	19. Wait for the vehicle to come to a complete stop
-	20. Maintain brake pressure
-	21. *Expected Results:* - Vehicle has swerved out of and back into the original path
-
-4. Perform left turn
-	1. *Initial Conditions:* - Vehicle is in drive with the brake applied
-	2. Release brake
-	3. Apply throttle at *?30%?*
-	4. Maintain speed during maneuvers
-	5. Turn steering to *?30 degrees?* left
-	6. Delay 3 seconds
-	7. Turn steering to *?0 degrees?*
-	8. Delay 1 second
-	9. Apply throttle at *?throttle_min%?*
-	10. Apply brake at *?50%?*
-	11. Wait for the vehicle to come to a complete stop
-	12. Maintain brake pressure
-	13. *Expected Results:* - Vehicle has performed a left turn
-
-5. Perform right turn
-	1. *Initial Conditions:* - Vehicle is in drive with the brake applied
-	2. Release brake
-	3. Apply throttle at *?30%?*
-	4. Maintain speed during maneuvers
-	5. Turn steering to *?30 degrees?* right
-	6. Delay 3 seconds
-	7. Turn steering to *0 degrees*
-	8. Delay 1 second
-	9. Apply throttle at *?throttle_min%?*
-	10. Apply brake at *?50%?*
-	11. Wait for the vehicle to come to a complete stop
-	12. Maintain brake pressure
-	13. *Expected Results:* - Vehicle has performed a right turn
-
-6. Drive in a circle with traction control enabled
-	1. *Initial Conditions:* - Vehicle is in drive with the brake applied, traction control enabled
-	2. Release brake
-	3. Apply throttle at *?30%?*
-	4. Maintain speed during maneuvers
-	5. Turn steering to *?max degrees?* right
-	6. Delay 15 seconds
-	7. Turn steering to *?0 degrees?*
-	8. Apply throttle at *?throttle_min%?*
-	9. Apply brake at *?50%?*
-	10. Wait for the vehicle to come to a complete stop
-	11. Maintain brake pressure
-	12. *Expected Results:* - Vehicle has performed a right turn
-
-7. Accelerate to the right and left with traction control disabled
-	1. *Initial Conditions:* - Vehicle is in drive with the brake applied, traction control disabled
-	2. Release brake
-	3. Apply throttle at *?30%?*
-	4. Maintain speed during maneuvers
-	5. Turn steering to *?max degrees?* left
-	6. Delay 15 seconds
-	7. Turn steering to *?0 degrees?*
-	8. Apply throttle at *?throttle_min%?*
-	9. Apply brake at *?50%?*
-	10. Wait for the vehicle to come to a complete stop
-	11. Maintain brake pressure
-	12. *Expected Results:* - Vehicle has performed a right turn
-
-#### Driver Disable Detection
-1. Driver lightly taps gas pedal
-	1. *Initial Conditions:* - OSCC is enabled, vehicle in drive, brake applied via remote
-	2. Release brake
-	3. Driver applies the gas pedal at *?10%?*
-	4. *Expected Results:* - OSCC disengages when driver presses gas pedal
-
-2. Driver stomps on gas pedal hard
-	1. *Initial Conditions:* - OSCC is enabled, vehicle in drive, brake applied via remote
-	2. Release brake
-	3. Driver applies the gas pedal at *?max-throttle?*
-	4. *Expected Results:* - OSCC disengages when driver presses gas pedal
-
-3. Driver lightly taps brake pedal
-	1. *Initial Conditions:* - OSCC is enabled, vehicle in drive, brake applied via remote
-	2. Release brake
-	3. Driver taps the brakes as they might to disable cruise control *?5%?*
-	4. *Expected Results:* - OSCC disengages when driver taps the brakes
-
-4. Driver stomps on the brakes
-	1. *Initial Conditions:* - OSCC is enabled, vehicle in drive, brake applied via remote
-	2. Release brake
-	3. Driver depresses the brakes in an attempt to engage the ABL *?95%?*
-	4. *Expected Results:* - OSCC disengages when driver taps the brakes
-
-5. Driver lightly turns the wheel left and right
-	1. *Initial Conditions:* - OSCC is enabled, vehicle in park
-	2. Driver turns the wheel slowly to the left
-	3. Reenable OSCC
-	4. Driver turns the wheel slowly to the right
-	5. *Expected Results:* - OSCC disengages when driver turns the steering wheel
-
-6. Driver yanks the wheel to the left and right
-	1. *Initial Conditions:* - OSCC is enabled, vehicle in park
-	2. Driver turns the wheel quickly to the left
-	3. Reenable OSCC
-	4. Driver turns the wheel quickly to the right
-	5. *Expected Results:* - OSCC disengages when driver turns the steering wheel
-
-#### Diagnostic Operation
-1. Detect DAC to ADC failure case on the throttle and steering boards
-	1. The points of this test is to demonstrate that diagnostic detects a failure of the DAC
-	2. The method of this determination is still TBD
-
-2. Detect PWM to ADC failure case on the PWM for the brake board
-	1. The points of this test is to demonstrate that diagnostic detects a failure of the PWM
-	2. The method of this determination is still TBD
-
-3. Detect ADC failure - Steering mismatch
-	1. The points of this test is to demonstrate that diagnostic detects a failure of the ADC
-	2. The method of this determination is still TBD
-
-4. Detect ADC failure - throttle mismatch
-	1. The points of this test is to demonstrate that diagnostic detects a failure of the ADC
-	2. The method of this determination is still TBD
-
-5. Losing CAN communication causes disable
-	1. *Initial Conditions* - OSCC is enabled, vehcle in park
-	2. Disconnect CAN network from OSCC modules
-	3. *Expected Results:* OSCC should disable in ~250ms
-
-6. Delayed CAN communication causes disable
-	1. *Initial Conditions* - OSCC is enabled, vehcle in park, OSCC CAN gateway loaded with test FW
-	2. Connect to the CAN gateway module and send a request to "drop a packet."
-	3. This causes the custom FW, to stop sending CAN update for 500ms at which point it will start again
-	4. *Expected Results:* OSCC should disable in ~250ms
-
----
-
-# OSCC Coding standard
-
-As this is an automotive initiative, this coding standard is based on the MISRA C-2012 standard. The reasoning for the given rule or directive in the coding standard is not included in this as it would create much too large a document.
-
-The MISRA standard is more exacting that the OSCC standard. It is not implied that compliance with this standard guarantees compliance with the MISRA standard.
-
-## 1. Directives
-
-1. Implemented behavior must be documented and understood
-2. Comply with the C99 definition of the standard
-3. All source files must compile without errors
-4. Run-time failures must be limited
-   1. All arithmetic operations must be checked (e.g. divide by zero)
-   2. Pointer arithmetic must be checked
-   3. Array bounds must be checked
-   4. Parameter validity must be checked either before or inside a function call
-   5. Pointer validity must be checked before dereference
-   6. Avoid dynamic memory allocation
-      1. If used, check validity of allocation
-
-5. Avoid assembly language usage.
-   1. If used, then document, encapsulate and isolate all usage
-
-6. No “commented out” code
-   1. C Style: `/- ... */`
-   2. C++ Style: `//`
-   3. Conditional Compilation Style: `#if 0 .. #endif`
-
-7. Prefer the use of types that define the size and signed value of the variable
-   1. `int8_t, int16_t, int32_t, int64_t`
-   2. `uint8_t, uint16_t, uint32_t, uint64_t`
-   3. `float32_t, float64_t, float128_t`
-   4. If abstract types are required, use the signed and size types to create the new type
-   5. Exceptions:
-      1. `bool`, `char`, `unsigned char`, `float` and `double` are acceptable for embedded code as they all have specific signs and sizes associated with them
-      2. User space applications have more flexibility and can use the intrinsic types: `long`, `unsigned long`, `int` and `unsigned int`
-   6. `struct`s shall have a '_s' appended to the name and have the following form:
-    ```c
-	   // Example struct
-	   struct torque_spoof_s
-	   {
-		   uint16_t low;
-		   uint16_t high;
-	   };
-    ```
-   7. type defined structures shall conform to the structure rules and have the following form:
-	```c
-	   #define CAN_FRAME_DLC_MAX (8)
-	   // Example type defined structure
-	   typedef struct
-	   {
-		   uint32_t id;
-		   uint8_t  dlc;
-		   uint32_t timestamp;
-		   uint8_t  data[CAN_FRAME_DLC_MAX];
-	   } can_frame_s;
-	```
-
-8. Prefer function calls to function-like macros
-   1. Macros do not perform type-checking during compilation
-   2. `inline` can be used, but is subject to compiler interpretation
-
-9. Prevent header files from being included more than once
-   1. Use the `#ifndef HEADER_FILE_H, #define HEADER_FILE_H ... #endif` mechanism
-
-10. Check validity of parameters passed to library functions
-	1. e.g. math calls and string calls
-
-11. Restrict dynamic memory allocation
-	1. Allocate all required memory during initialization
-	2. If the allocation fails, prevent the system from starting
-
-12. Sequence access to system resources appropriately
-	1. File access - open, read/write, close
-	2. Register access - atomic interaction
-	3. Prefer to create a system object that manages the interaction (i.e. the singleton pattern)
-
-## 2. Rules
-
-- [1. Standard Environment](#1-standard-environment)
-- [2. Unused code](#2-unused-code)
-- [3. Comments](#3-comments)
-- [4. Identifiers](#4-identifiers)
-- [5. Types](#5-types)
-- [6. Declarations](#6-declarations)
-- [7. Initialization](#7-initialization)
-- [8. Pointers](#8-pointers)
-- [9. Expressions](#9-expressions)
-- [10. Side Effects](#10-side-effects)
-- [11. Control Statements](#11-control-statements)
-- [12. Control Flow](#12-control-flow)
-- [13. Switch Statements](#13-switch-statements)
-- [14. Functions](#14-functions)
-- [15. Pointers and Arrays](#15-pointers-and-arrays)
-- [16. Preprocessor Directives](#16-preprocessor-directives)
-- [17. Standard Libraries](#17-standard-libraries)
-- [18. Resources](#18-resources)
-
-
-### 1. Standard Environment
-
-1. Prefer to use only the language features that are available in the C99 standard.
-
-### 2. Unused code
-
-1. A project should contain no unreachable or dead code
-2. A project should not have any unused type declarations
-   1. Includes enumerations, unions, structures and native types
-3. A project should not contain any unused macros
-4. A project should not contain any unused labels
-5. A project should not contain any unused parameters
-   1. Passing a parameter to another function constitutes usage
-
-### 3. Comments
-
-1. Comments shall not mix C and C++ style comment markers
-   1. C and C++ style comment markers are both allowed
-
-### 4. Identifiers
-
-1. Variables and functions in the same scope (and namespace) shall be distinguishable
-   in the first 63 characters (by the C99 standard)
-
-2. Variables in an inner scope shall not hide a variable in an outer scope
-   (e.g. do not use a local variable of the same name as a function parameter or a global variable)
-
-3. Macros must be distinct from variables
-
-4. Type definitions must be unique
-
-5. Structure, union, and enumeration tags must be unique
-
-6. Variable, macro and function naming should use “snake case”
-   1. Variables and functions should use descriptive names which are all lowercase and separated by an underscore 
-       - variable: `int32_t range_max;`
-       - function: `int16_t send_can_frame( can_frame* transmit_frame );`
-   1. Macros should use descriptive names which are all uppercase and separated by an underscore
-       - macro: `#define TOGGLE_BIT( BIT, X ) ( ( X ) ^= ( 1 << ( BIT ) ) )`
-
-7. All names (variable, macro, function or otherwise) should be human readable and avoid the use of abbreviations
-	1. e.g. The macro name PEDAL_THRESHOLD should be used instead of PEDAL_THRESH
-
-
-### 5. Types
-
-1. Prefer bit access macros to bit-field usage (see below)
-   1. Bit fields must use an integer or unsigned integer type
-   2. Single bit fields must use an unsigned integer type
-   3. Bit fields are not necessarily portable as they are subject to compiler implementation and processor architecture
-   4. Bit access Macros of the form `BITX( 1 << X )` where X is in \[ 0 .. variable width \] should be used
-
-2. String literals must be assigned to `const char*` variables
-   1. This includes when being used as a parameter or return value
-
-3. Avoid type conversions between boolean values and other intrinsic  types
-
-4. Operations should between objects of the same type (e.g. arithmetic operation should be performed on objects of the same type)
-
-5. Prefer to capture the result of an operation in an object type of the same size
-   1. Exceptions exist when complying with a communication protocol or  hardware register width
-   2. Rule applies to both narrowing and widening the result of an operation
-
-6. Unions (overlapped storage) are only allowed when the items in the union are all the same size
-
-  ```c
-  // Example union is allowed because each element is 64 bits
-  union my_array_64bits
-  {
-      char     char_array[8];
-      int16_t  int_array[4];
-      int32_t  int_array[2];
-      float    float_array[2];
-      double   double_array[1];
-  };
-
-  ```
-
-### 6. Declarations
-
-1. All types must be explicitly specified
-   1. Leave nothing in a declaration to implication
-   2. Objects
-   3. Parameters
-   4. Structure and union members
-   5. Type definitions
-   6. Function return types
-
-2. Functions should be in prototype form (as opposed to K & R style)
-   1. It is acceptable to have an empty set of parentheses instead of a void declaration as in:
-
-   `int32_t my_function( );`
-
-   1. Prototype form means that the parameter types are included in the function parameter list as in:
-
-   `int32_t my_next_function( int32_t parameter1 );`
-
-3. Externally available objects or functions shall be declared only once in one file
-
-4. Prefer the use of `static` keyword to limit access to functions and objects that are not accessible externally
-
-5. Prefer object declaration to be done at the block scope where it is used (e.g. local variables can be declared at the function or block scope)
-
-6. Arrays with external linkage should have their size explicitly stated
-
-7. Values for variables in enumerations must be unique
-
-8. Prefer the use of const pointer unless the pointer is to a value that is being modified
-
-9. The `restrict` keyword is not allowed
-
-### 7. Initialization
-
-1. An automatic variable (e.g. a local variable) must not be read before it has been initialized
-
-2. Enclose initializations for array, structure or union variables with values enclosed in braces:
-   1. `int16_t my_array[ 4 ] = { 0, 1, 2, 3 };`
-   2. `char` Arrays may also be initialized with a string literal
-   3. The stipulation is that the initializer must be internally consistent with the target array, structure or union
-   4. If an array is statically initialized the size must be explicitly stated as in `my_array[ 4 ]` above
-   5. Arrays shall not be partially initialized
-
-3. Static initialization shall not include any side effects (e.g. pointer dereference and increment which is allowed at run-time)
-
-### 8. Pointers
-
-1. Pointer conversions are allowed when:
-   1. The conversion is between a pointer and bool
-   2. The conversion is from a void type and an intrinsic type
-   3. The conversion is between compatible types
-   4. The conversion is to a char or unsigned char so that the bytes of an object can be accessed directly
-
-2. Function pointers cannot be converted
-
-3. Pointer conversions between typed objects and integers are not allowed
-
-4. Problems with pointer conversions are mostly concerned with alignment problems and accessing beyond the bounds of the size of the object
-
-5. Always use the macro NULL to reference an invalid or uninitialized pointer
-
-### 9. Expressions
-
-1. Always use parentheses to enforce explicit precedence
-
-2. For shift operations, the amount shifted must be &gt;= 0 and &lt; sizeof( value being shifted )
-
-3. Do not use the comma operator
-   1. Multiple initialization on the same line
-   2. For loops must iterate and act upon a single variable
-
-4. Always check for overflow on arithmetic operations on unsigned variables
-
-### 10. Side Effects
-
-1. Initializer lists must not have side effects
-   1. No modification of pointers during initialization
-   2. Make all statements explicit
-
-2. Check macros to prevent side-effects in calls (e.g. What happens when you call `DO_COPY_INDEX ( i++ )`?)
-  ```
-  #define DO_COPY_INDEX ( x ) ( a [ ( x ) ] = b [ ( x ) ] )
-  ```
-
-
-3. Prefer that increment and decrement operators ( `++` and `--` ) are explicit statements instead of integral in an operation, e.g.
-   1. Macros
-   2. Logical comparisons ( `&&` and `||` )
-   3. `sizeof`
-
-4. Do not use the result of an assignment operation as a variable or input into another statement
-
-5. Logical comparisons should not contain persistent side effects such as assignments
-
-### 11. Control Statements
-
-1. Always use spaces instead of tabs
-   1. Use 4 space as the standard indent
-
-2. Include a space after an opening parenthesis, brace or bracket and a space before the closing match.
-   1. Parentheses: `( to_b || not_to_b )`
-   2. Brace: `array[ 4 ] = { 0, 1, 2, 3 };`
-   3. Bracket: `array[ 4 ] = { 0, 1, 2, 3 };`
-
-3. Variable and function naming should use “snake case”, namely descriptive names which are all lowercase and separated by an underscore
-   1. `int32_t this_is_an_example_of_a_variable;`
-
-4. `if` statements shall have the following form:
-
-	```c
-	int32_t sum;
-	const static int32_t max = 25;
-
-	if ( sum > max )
-	{
-	    sum = max;
-	}
-	```
-
-5. `for` loops shall have the following form:
-
-	```c
-	int32_t i;
-	int32_t sum = 0;
-	int32_t max = 25;
-
-	for ( i = 0; i < max; i++ )
-	{
-	    sum += i;
-	}
-	```
-
-6. `while` loops shall have the following form:
-
-	```c
-	int32_t i = 0;
-	int32_t sum = 0;
-	int32_t max = 25;
-
-	while ( i < max )
-	{
-	    sum += i;
-	    i++;
-	}
-	```
-
-7. `do` loops shall have the following form:
-
-	```c
-	int32_t i = 0;
-	int32_t sum = 0;
-	int32_t max = 25;
-
-	do
-	{
-	    sum += i;
-	    i++;
-	} ( while i < max );
-
-	```
-
-8. Prefer that loops exit using control logic instead of a `break`  statement
-
-9. Loop counter should not use a floating type as the iterator
-
-10. The control logic to exit a given loop must be controlled by a variable
-
-    1. This prevents statements that are always true or always false
-    2. Exceptions:
-        1. `for ( ; ; )`
-        2. `while ( 1 )` or `while ( true )`
-
-11. The control logic for a statement used in if, for, while and do must resolve to a boolean expression
-
-    1. Checking for the validity of a variable like an integer or pointer is not allowed (e.g. `while ( i )` is not acceptable where `while ( i != 0 )` is)
-
-### 12. Control Flow
-
-1. Prefer to not use `goto`
-   1. If `goto` is required, the `goto` label must be within the same function
-
-2. Prefer to limit the number of `break` statements to one for a given loop
-
-3. Functions should have a single point of exit at the end
-
-	```c
-	uint32_t example_function( uint32_t- pointer_parameter )
-	{
-	    uint32_t return_code = 0;
-
-	    if ( pointer_parameter != NULL )
-	    {
-	        ...
-	        return_code = 1;
-	    }
-	    else
-	    {
-	        ...
-	        return_code = 10;
-	    }
-	    return ( return_code );
-	}
-	```
-
-4. Prefer to keep functions as small as possible
-5. Duplicate code is not allowed
-6. Statements shall always use braces to delineate the scope of their operation
-
-   1. As with a function, `if`, `while`, `do`, `for`, always use braces to scope the set of statements or other functions that the conditional controls
-
-7. All `if`, `else if`, trees shall be terminated with an `else` statement
-
-### 13. Switch Statements
-
-1. Prefer `if`, `else if`, `else` construct to `switch` statements
-   1. If the `switch` statement is required, it must be well-formed
-   2. Each `case` is self-contained and must contain a `break` statement
-   3. Falling through to the next `case` is only allowed when there is an empty `case`
-   4. All `switch` statements must contain a final `default` case
-   5. `switch` statements must contain at least 2 `cases` and a `default`
-
-	```c
-	uint32_t input_parameter;
-
-	switch ( input_parameter )
-	{
-	    case 1:
-	    ...
-	    break;
-
-	    case 2:
-	    case 3:
-	    {
-	        uint32_t local_scope_variable;
-	        ...
-	        break;
-	    }
-
-	    default:
-	    break;
-	}
-	```
-
-### 14. Functions
-
-1. Variable argument lists are not allowed (e.g. `va_arg`, `va_start`, `va_end`)
-
-   1. printf or its equivalent is allowed for debug only
-
-2. Recursion is not allowed
-
-3. All functions require prototypes
-
-4. Prefer that return values from functions are used
-
-### 15. Pointers and Arrays
-
-1. Check that pointer arithmetic does not go beyond the bounds of the array to which the pointer refers.
-
-2. Avoid pointer subtraction
-
-   1. Pointer subtraction is only allowed for pointers that refer to the same array
-
-3. Avoid pointer comparison operations
-
-   1. Pointer comparison can be used to determine if a pointer is in the bounds of the array that it refers to.
-
-4. Pointers should not go beyond two levels of nesting ( i.e. Pointers to pointers are allowed )
-
-5. Pointers should not be for stack variables or other objects with automatic storage
-
-6. Check that arrays of variable size are of positive size
-
-### 16. Preprocessor Directives
-
-1. `#include` directives should be preceded only by comments or other preprocessor directives
-
-2. Macros shall not be named the same as a keyword
-
-3. Prefer that `#undef` is not used
-
-4. Macros should not contain preprocessor directives (side effects)
-
-5. Expressions from macro expansion should be surrounded by parentheses
-
-6. `#if` and `#elif` expressions should resolve as 0 or 1
-
-7. Prefer that the `#` and `##` directives not be used
-
-### 17. Standard Libraries
-
-1. Avoid `#define` and `#undef` on reserved identifiers or macros
-
-2. Avoid declaring a reserved identifier or macro
-
-   1. e.g. do not create a variable called “float”
-
-3. Standard library usage is acceptable
-
-### 18. Resources
-
-1. Free all allocated memory
-
-2. Do not open files for read and write at the same time, file access is read-only or write only
-
-3. Do not dereference a FILE object pointer
-
-4. Close all system resources before shutdown
-=======
-# How to Contribute
-
-- [Introduction](#introduction)
-- [Getting Started](#getting-started)
-- [Making Contributions](#making-contributions)
-  - [Contributing Code](#contributing-code)
-  - [Contributing a Diagram](#contributing-a-diagram)
-  - [Submitting Enhancement Requests](#submitting-enhancement-requests)
-  - [Pull Request Labels](#pull-request-labels)
-- [Directory Contents](#directory-contents)
-- [Diagrams](#diagrams)
-- [Building](#building)
-- [Documentation](#documentation)
-- [Helpful Links](#helpful-links)
-- [OSCC Coding standard](#oscc-coding-standard)
-  - [1. Directives](#1-directives)
-  - [2. Rules](#2-rules)
-
----
-
-## Introduction
-There are many ways to contribute to the OSCC project: support for additional vehicles can be added, diagrams can be made to look better, car systems can be better described, CAN frames can be better detailed, PCBs can be optimized, or code could be refactored and improved.
-
-The directory structure of the project is created in such a way that adding support for additional vehicles should be simple and intuitive.
-
-All vehicle specific directories should be recreated for each additional vehicle. The naming convention is:
-
-```
-<make>_<model>_<generational identifier>
-```
-
-Below is a sample of how additional vehicle directories should be created.
-
-```
- .
-├── firmware
-│   ├── ...
-│   ├── brake
-│   │   ├──kia_soul_ps
-│   │   ├──<my_new_car>       # Brake firmware for vehicle you're adding
-│   ├── ...
-├── vehicle_info
-│   ├──kia_soul_ps
-│   ├──<my_new_car>           # Vehicle specific information for vehicle you're adding
-└── ...
-```
-
-## Getting Started
-
-- Using the repo's Issues section, create a new issue and:
-  - Clearly describe the issue including steps to reproduce when it is a bug
-  - Create a branch using `git fork` in the repository on GitHub
-
-## Making Contributions
-
-- Do not work directly on the `master` branch; changes to the master branch will be removed
-- Create a topic branch from where you want to base your work
-  - You'll likely `fork` from of the master branch
-  - To quickly create a topic branch based on master:
-
-  ```
-  git checkout -b fix/master/my_contribution master
-  ```
-
-- Write a good commit message
-
-#### Commit Messages
-
-- Use the present tense ("Add feature" not "Added feature")
-- Use the imperative mood ("Move resistor to..." not "Moves resistor to...")
-- Limit the first line to 72 characters or less
-- Reference issues and pull requests specifically
-- When changing documentation only, include [ci skip] in the commit description
-
-### Contributing Code
-
-- Code should conform to the coding standard (see below)
-- Push your changes to a topic branch in your branch of the repository
-- Submit a pull request to the repository in the PolySync organization
-- Update your github issue to mark that you have submitted code and are ready for it to be reviewed (Status: Ready for Merge)
-  - Include a link to the pull request in the ticket
-- The PolySync team will review all pull requests on a weekly basis
-- **Code contributed should include unit tests** that demonstrate the code functions as expected
-
-### Contributing a Diagram
-
-- The diagrams were created using the [Eagle PCB Design tool](https://cadsoft.io)
-    - All board diagrams should use this tool
-- Modifications should include tests to demonstrate that the modified board works as expected
-
-### Submitting Enhancement Requests
-
-Enhancement suggestions are tracked as GitHub issues:
-
-- Use a clear and descriptive title for the issue to identify the suggestion
-- Provide a step-by-step description of the suggested enhancement in as many details as possible
-- Provide specific examples to demonstrate the steps
-    - Include snippets in the examples as Markdown code blocks ( using the \`\`\` format )
-- Describe the current behavior and how this enhancement improves or changes it
-- Explain why this enhancement is useful to most users
-- Specify which version of OSCC this change applies to
-    - The versions can be found in the Releases tab on GitHub
-
-### Pull Request Labels
-
-- Fill in the required template
-- Follow the style guide
-- Code should be complete
-    - Any changes should include unit tests for the submitted
-- End files with a new line
-- Changes should be located in the most appropriate directory
-- Please open an issue to suggest a new label.
-
-## Directory Contents
-
-This information is also available in the README.
-
-| Directory    | Contents                                 |
-| ------------ | :--------------------------------------- |
-| 3d_tools     | Technical drawings and 3D files for board enclosures and other useful parts |
-| assets       | Diagrams and images used in the wiki     |
-| boards       | PCB schematics and board designs for control modules that are integrated with the vehicle, typically these are the throttle, steering, and brake boards, but can include other items should they be contributed. |
-| control      | User Space applications to provide mechanisms for the user to control the vehicle directly via something like a PC.  Applications can be command-line or GUI based and include items like a joystick controller |
-| firmware     | Arduino code for the throttle, steering, and brake functionality.  This directory also includes code for the CAN gateway module, which uses a stock Arduino board. The firmware should remain modular and portable to a a different Arduino board |
-| vehicle_info | Information on specific vehicles such as sensor outputs and wiring diagrams.  Each additional vehicle should be in its own subdirectory |
-
-## Diagrams
-
-Adding diagrams for new boards or other components should be located in the directory most appropriate for their function:
-
-- A new enclosure should go in the 3d_models directory
-- A new board diagram should go in the boards directory
-- Any new vehicle information should reside in the vehicle_info directory
-
-Existing diagrams should be edited using the [Autodesk Eagle](https://cadsoft.io), as mentioned above.
-
-## Building
-
-To build the various components in the system, please see the README.md
-
-## Documentation
-
-- Documentation updates are welcome
-- Documentation should be located in the `doc` directory where it is most applicable (See the Directory descriptions above)
-  - If the `doc` directory does not exist, please create it as part of the submission
-- Documentation pull requests function in the same way as other pull requests
-- Documentation should be in markdown format
-
-## Helpful Links
-
-- [Autodesk Eagle](https://cadsoft.io)
-- [Arduino FAQ](https://www.arduino.cc/en/Main/FAQ)
-- [Throttle/Steering/CAN Gateway board](https://www.arduino.cc/en/Main/ArduinoBoardUno)
-- [Braking board](https://www.arduino.cc/en/Main/arduinoBoardMega2560)
-
----
-
-# OSCC Coding standard
-
-As this is an automotive initiative, this coding standard is based on the MISRA C-2012 standard. The reasoning for the given rule or directive in the coding standard is not included in this as it would create too large of a document.
-
-The MISRA standard is more exacting that the OSCC standard. It is not implied that compliance with this standard guarantees compliance with the MISRA standard.
-
-## 1. Directives
-
-1. Implemented behavior must be documented and understood
-2. Comply with the C99 definition of the standard
-3. All source files must compile without errors
-4. Run-time failures must be limited
-   1. All arithmetic operations must be checked (e.g. divide by zero)
-   2. Pointer arithmetic must be checked
-   3. Array bounds must be checked
-   4. Parameter validity must be checked either before or inside a function call
-   5. Pointer validity must be checked before dereference
-   6. Avoid dynamic memory allocation
-      1. If used, check validity of allocation
-
-5. Avoid assembly language usage.
-   - If used:
-     - Document all usage
-     - Encapsulate and isolate usage
-
-6. No “commented out” code
-   1. C Style: `/- ... */`
-   2. C++ Style: `//`
-   3. Conditional Compilation Style: `#if 0 .. #endif`
-
-7. Prefer the use of types that define the size and signed value of the variable
-   1. `int8_t, int16_t, int32_t, int64_t`
-   2. `uint8_t, uint16_t, uint32_t, uint64_t`
-   3. `float32_t, float64_t, float128_t`
-   4. If abstract types are required, use the signed and size types to create the new type
-   5. Exceptions:
-      1. `bool`, `char`, `unsigned char`, `float`, and `double` are acceptable for embedded code as they all have specific signs and sizes associated with them
-      2. User space applications have more flexibility and can use the intrinsic types: `long`, `unsigned long`, `int`, and `unsigned int`
-
-8. Prefer function calls to function-like macros
-   1. Macros do not perform type-checking during compilation
-   2. `inline` can be used, but is subject to compiler interpretation
-
-9. Prevent header files from being included more than once
-   1. Use the `#ifndef HEADER_FILE_H, #define HEADER_FILE_H ... #endif` mechanism
-
-10. Check validity of parameters passed to library functions
-11. E.g. math calls and string calls
-
-12. Restrict dynamic memory allocation
-13. Allocate all required memory during initialization
-   2. If the allocation fails, prevent the system from starting
-
-14. Sequence access to system resources appropriately
-15. File access - open, read/write, close
-   2. Register access - atomic interaction
-   3. Prefer to create a system object that manages the interaction (i.e. the singleton pattern)
-
-## 2. Rules
-
-- [1. Standard Environment](#1-standard-environment)
-- [2. Unused code](#2-unused-code)
-- [3. Comments](#3-comments)
-- [4. Identifiers](#4-identifiers)
-- [5. Types](#5-types)
-- [6. Declarations](#6-declarations)
-- [7. Initialization](#7-initialization)
-- [8. Pointers](#8-pointers)
-- [9. Expressions](#9-expressions)
-- [10. Side Effects](#10-side-effects)
-- [11. Control Statements](#11-control-statements)
-- [12. Control Flow](#12-control-flow)
-- [13. Switch Statements](#13-switch-statements)
-- [14. Functions](#14-functions)
-- [15. Pointers and Arrays](#15-pointers-and-arrays)
-- [16. Preprocessor Directives](#16-preprocessor-directives)
-- [17. Standard Libraries](#17-standard-libraries)
-- [18. Resources](#18-resources)
-
-
-### 1. Standard Environment
-
-1. Prefer to use only the language features that are available in the C99 standard.
-
-### 2. Unused code
-
-1. A project should contain no unreachable or dead code
-2. A project should not have any unused type declarations
-   1. Includes enumerations, unions, structures, and native types
-3. A project should not contain any unused macros
-4. A project should not contain any unused labels
-5. A project should not contain any unused parameters
-   1. Passing a parameter to another function constitutes usage
-
-### 3. Comments
-
-1. Comments shall not contain C or C++ style comment markers
-
-### 4. Identifiers
-
-1. Variables and functions in the same scope (and namespace) shall be distinguishable
-   in the first 63 characters (by the C99 standard)
-
-2. Variables in an inner scope shall not hide a variable in an outer scope
-   (e.g. do not use a local variable of the same name as a function parameter or a global variable)
-
-3. Macros must be distinct from variables
-
-4. Type definitions must be unique
-
-5. Structure, union, and enumeration tags must be unique
-
-### 5. Types
-
-1. Prefer bit access macros to bit-field usage (see below)
-   1. Bit fields must use an integer or unsigned integer type
-   2. Single bit fields must use an unsigned integer type
-   3. Bit fields are not necessarily portable as they are subject to compiler implementation and processor architecture
-   4. Bit access Macros of the form `BITX( 1 << X )` where X is in \[ 0 .. variable width \] should be used
-
-2. String literals must be assigned to `const char*` variables
-   1. This includes when being used as a parameter or return value
-
-3. Avoid type conversions between boolean values and other intrinsic types
-
-4. Operations should occur between objects of the same type (e.g. arithmetic operation should be performed on objects of the same type)
-
-5. Prefer to capture the result of an operation in an object type of the same size
-   1. Exceptions exist when complying with a communication protocol or hardware register width
-   2. Rule applies to both narrowing and widening the result of an operation
-
-6. Unions (overlapped storage) are only allowed when the items in the union are all the same size
-
-```c
-// Example union is allowed because each element is 64 bits
-union my_array_64bits
-{
-	char     char_array[8];
-	int16_t  int_array[4];
-	int32_t  int_array[2];
-	float    float_array[2];
-	double   double_array[1];
-};
-
-```
-
-### 6. Declarations
-
-1. All types must be explicitly specified
-   1. Leave nothing in a declaration to implication
-   2. Objects
-   3. Parameters
-   4. Structure and union members
-   5. Type definitions
-   6. Function return types
-
-2. Functions should be in prototype form (as opposed to K & R style)
-   1. It is acceptable to have an empty set of parentheses instead of a void declaration as in:
-
-   `int32_t my_function( );`
-
-   1. Prototype form means that the parameter types are included in the function parameter list as in:
-
-   `int32_t my_next_function( int32_t parameter1 );`
-
-3. Externally available objects or functions shall be declared only once in one file
-
-4. Prefer the use of `static` keyword to limit access to functions and objects that are not accessible externally
-
-5. Prefer object declaration to be done at the block scope where it is used (e.g. local variables can be declared at the function or block scope)
-
-6. Arrays with external linkage should have their size explicitly stated
-
-7. Values for variables in enumerations must be unique
-
-8. Prefer the use of const pointer unless the pointer is to a value that is being modified
-
-9. The `restrict` keyword is not allowed
-
-### 7. Initialization
-
-1. An automatic variable (e.g. a local variable) must not be read before it has been initialized
-
-2. Enclose initializations for array, structure, or union variables with values enclosed in braces:
-   1. `int16_t my_array[ 4 ] = { 0, 1, 2, 3 };`
-   2. `char` arrays may also be initialized with a string literal
-   3. The stipulation is that the initializer must be internally consistent with the target array, structure, or union
-   4. If an array is statically initialized the size must be explicitly stated as in `my_array[ 4 ]` above
-   5. Arrays shall not be partially initialized
-
-3. Static initialization shall not include any side effects (e.g. pointer dereference and increment allowed at run-time)
-
-### 8. Pointers
-
-1. Pointer conversions are allowed when:
-   1. The conversion is between a pointer and bool
-   2. The conversion is from a void type and an intrinsic type
-   3. The conversion is between compatible types
-   4. The conversion is to a char or unsigned char, so that the bytes of an object can be accessed directly
-
-2. Function pointers cannot be converted
-
-3. Pointer conversions between typed objects and integers are not allowed
-
-4. Problems with pointer conversions are mostly concerned with alignment problems and accessing beyond the bounds of the size of the object
-
-5. Always use the macro NULL to reference an invalid or uninitialized pointer
-
-### 9. Expressions
-
-1. Always use parentheses to enforce explicit precedence
-
-2. For shift operations, the amount shifted must be &gt;= 0 and &lt; sizeof( value being shifted )
-
-3. Do not use the comma operator
-   1. Multiple initialization on the same line
-   2. For loops must iterate and act upon a single variable
-
-4. Always check for overflow on arithmetic operations on unsigned variables
-
-### 10. Side Effects
-
-1. Initializer lists must not have side effects
-   1. No modification of pointers during initialization
-   2. Make all statements explicit
-
-2. Check macros to prevent side-effects in calls (e.g. What happens when you call `DO_COPY_INDEX ( i++ )`?)
-```
-#define DO_COPY_INDEX ( x ) ( a [ ( x ) ] = b [ ( x ) ] )
-```
-
-
-1. Prefer that increment and decrement operators ( `++` and `--` ) are explicit statements instead of integral in an operation, e.g.
-   1. Macros
-   2. Logical comparisons ( `&&` and `||` )
-   3. `sizeof`
-
-2. Do not use the result of an assignment operation as a variable or input into another statement
-
-3. Logical comparisons should not contain persistent side effects such as assignments
-
-### 11. Control Statements
-
-1. Always use spaces instead of tabs
-   1. Use 4 space as the standard indent
-
-2. Include a space after an opening parenthesis, brace, or bracket and a space before the closing match.
-   1. Parentheses: `( to_b || not_to_b )`
-   2. Brace: `array[ 4 ] = { 0, 1, 2, 3 };`
-   3. Bracket: `array[ 4 ] = { 0, 1, 2, 3 };`
-
-3. Variable and function naming should use “snake case,” namely descriptive names which are all lowercase and separated by an underscore
-   1. `int32_t this_is_an_example_of_a_variable;`
-
-4. For loops shall have the following form:
-
-```c
-int32_t i;
-int32_t sum = 0;
-int32_t max = 25;
-
-for ( i = 0; i < max; i++ )
-{
-    sum += i;
-}
-```
-
-1. While loops shall have the following form:
-
-```c
-int32_t i = 0;
-int32_t sum = 0;
-int32_t max = 25;
-
-while ( i < max )
-{
-    sum += i;
-    i++;
-}
-```
-
-1. Do loops shall have the following form:
-
-```c
-int32_t i = 0;
-int32_t sum = 0;
-int32_t max = 25;
-
-do
-{
-	sum += i;
-	i++;
-} ( while i < max );
-
-```
-
-1. Prefer that loops exit using control logic instead of a `break` statement
-
-2. Loop counter should not use a floating type as the iterator
-
-3. The control logic to exit a given loop must be controlled by a variable
-
-    1. This prevents statements that are always true or always false
-    2. Exceptions:
-        1. `for ( ; ; )`
-        2. `while ( 1 )` or `while ( true )`
-
-4. The control logic for a statement used in if, for, while, and do must resolve to a boolean expression
-
-    1. Checking for the validity of a variable like an integer or pointer is not allowed (e.g. `while ( i )` is not acceptable where `while ( i != 0 )` is)
-
-### 12. Control Flow
-
-1. Prefer to not use `goto`
-   1. If `goto` is required, the `goto` label must be within the same function
-
-2. Prefer to limit the number of `break` statements to one for a given loop
-
-3. Functions should have a single point of exit at the end
-
-```c
-uint32_t example_function( uint32_t- pointer_parameter )
-{
-    uint32_t return_code = 0;
-
-    if ( pointer_parameter != NULL )
-    {
-        ...
-        return_code = 1;
-    }
-    else
-    {
-        ...
-        return_code = 10;
-    }
-    return ( return_code );
-}
-```
-
-1. Prefer to keep functions as small as possible
-2. Duplicate code is not allowed
-3. Statements shall always use braces to delineate the scope of their operation
-
-   1. As with a function, `if`, `while`, `do`, `for`, always use braces to scope the set of statements or other functions that the conditional controls
-
-4. All `if`, `else if`, trees shall be terminated with an `else` statement
-
-### 13. Switch Statements
-
-1. Prefer `if`, `else if`, `else` construct to `switch` statements
-   1. If the `switch` statement is required, it must be well-formed
-   2. Each `case` is self-contained and must contain a `break` statement
-   3. Falling through to the next `case` is only allowed when there is an empty `case`
-   4. All `switch` statements must contain a final `default` case
-   5. `switch` statements must contain at least 2 `cases` and a `default`
-
-```c
-uint32_t input_parameter;
-
-switch ( input_parameter )
-{
-    case 1:
-    ...
-    break;
-
-    case 2:
-    case 3:
-    {
-        uint32_t local_scope_variable;
-        ...
-        break;
-    }
-
-    default:
-    break;
-}
-```
-
-### 14. Functions
-
-1. Variable argument lists are not allowed (e.g. `va_arg`, `va_start`, `va_end`)
-
-   1. printf or its equivalent is allowed for debug only
-
-2. Recursion is not allowed
-
-3. All functions require prototypes
-
-4. Prefer that return values from functions are used
-
-### 15. Pointers and Arrays
-
-1. Check that pointer arithmetic does not go beyond the bounds of the array to which the pointer refers
-
-2. Avoid pointer subtraction
-
-   1. Pointer subtraction is only allowed for pointers that refer to the same array
-
-3. Avoid pointer comparison operations
-
-   1. Pointer comparison can be used to determine if a pointer is in the bounds of the array that it refers to
-
-4. Pointers should not go beyond two levels of nesting ( i.e. Pointers to pointers are allowed )
-
-5. Pointers should not be for stack variables or other objects with automatic storage
-
-6. Check that arrays of variable size are of positive size
-
-### 16. Preprocessor Directives
-
-1. `#include` directives should be preceded only by comments or other preprocessor directives
-
-2. Macros shall not be named the same as a keyword
-
-3. Prefer that `#undef` is not used
-
-4. Macros should not contain preprocessor directives (side effects)
-
-5. Expressions from macro expansion should be surrounded by parentheses
-
-6. `#if` and `#elif` expressions should resolve as 0 or 1
-
-7. Prefer that the `#` and `##` directives not be used
-
-### 17. Standard Libraries
-
-1. Avoid `#define` and `#undef` on reserved identifiers or macros
-
-2. Avoid declaring a reserved identifier or macro
-
-   1. e.g. do not create a variable called “float”
-
-3. Standard library usage is acceptable
-
-### 18. Resources
-
-1. Free all allocated memory
-
-2. Do not open files for read and write at the same time, file access is read-only or write-only
-
-3. Do not dereference a FILE object pointer
-
-4. Close all system resources before shutdown
->>>>>>> 323dd174
+# How to Contribute
+
+- [Introduction](#introduction)
+- [Getting Started](#getting-started)
+- [Making Contributions](#making-contributions)
+  - [Contributing Code](#contributing-code)
+  - [Contributing a Diagram](#contributing-a-diagram)
+  - [Submitting Enhancement Requests](#submitting-enhancement-requests)
+  - [Pull Request Labels](#pull-request-labels)
+  - [Acceptance Tests](#acceptance-tests)
+- [Directory Contents](#directory-contents)
+- [Diagrams](#diagrams)
+- [Building](#building)
+- [Documentation](#documentation)
+- [Helpful Links](#helpful-links)
+- [Release Process](#release-process)
+  - [System Acceptane Testing](#system-acceptance-testing)
+- [OSCC Coding standard](#oscc-coding-standard)
+  - [1. Directives](#1-directives)
+  - [2. Rules](#2-rules)
+
+---
+
+## Introduction
+There are many ways to contribute to the OSCC project: support for additional vehicles can be added, diagrams can be made to look better, car systems can be better described, CAN frames can be better detailed, PCBs can be optimized, or code could be refactored and improved.
+
+The directory structure of the project is created in such a way that adding support for additional vehicles should be simple and intuitive.
+
+All vehicle specific directories should be recreated for each additional vehicle. The naming convention is:
+
+```
+<make>_<model>_<generational identifier>
+```
+
+Below is a sample of how additional vehicle directories should be created.
+
+```
+ .
+├── firmware
+│   ├── ...
+│   ├── brake
+│   │   ├──kia_soul_ps
+│   │   ├──<my_new_car>       # Brake firmware for vehicle you're adding
+│   ├── ...
+├── vehicle_info
+│   ├──kia_soul_ps
+│   ├──<my_new_car>           # Vehicle specific information for vehicle you're adding
+└── ...
+```
+
+## Getting Started
+
+- Using the repo's Issues section, create a new issue and:
+  - Clearly describe the issue including steps to reproduce when it is a bug
+  - Create a branch using `git fork` in the repository on GitHub
+
+## Making Contributions
+
+- Do not work directly on the `master` branch; changes to the master branch will be removed
+- Create a topic branch from where you want to base your work
+  - You'll likely `fork` from of the master branch
+  - To quickly create a topic branch based on master:
+
+  ```
+  git checkout -b fix/master/my_contribution master
+  ```
+
+- Write a good commit message
+
+#### Commit Messages
+
+- Use the present tense ("Add feature" not "Added feature")
+- Use the imperative mood ("Move resistor to..." not "Moves resistor to...")
+- Limit the first line to 72 characters or less
+- Reference issues and pull requests specifically
+- When changing documentation only, include [ci skip] in the commit description
+
+### Contributing Code
+
+- Code should conform to the [coding standard](#oscc-coding-standard)
+- Push your changes to a topic branch in your branch of the repository
+- Submit a pull request to the repository in the PolySync organization
+- Update your github issue to mark that you have submitted code and are ready for it to be reviewed (Status: Ready for Merge)
+  - Include a link to the pull request in the ticket
+- The PolySync team will review all pull requests on a weekly basis
+- **Code contributed should include unit tests** that demonstrate the code functions as expected
+- For more details, please see the "Release Process" section below
+
+### Contributing a Diagram
+
+- The diagrams were created using the [Eagle PCB Design tool](https://cadsoft.io)
+    - All board diagrams should use this tool
+- Modifications should include tests to demonstrate that the modified board works as expected
+
+### Submitting Enhancement Requests
+
+Enhancement suggestions are tracked as GitHub issues:
+
+- Use a clear and descriptive title for the issue to identify the suggestion
+- Provide a step-by-step description of the suggested enhancement in as many details as possible
+- Provide specific examples to demonstrate the steps
+    - Include snippets in the examples as Markdown code blocks ( using the \`\`\` format )
+- Describe the current behavior and how this enhancement improves or changes it
+- Explain why this enhancement is useful to most users
+- Specify which version of OSCC this change applies to
+    - The versions can be found in the Releases tab on GitHub
+
+### Pull Request Labels
+
+- Fill in the required template
+- Follow the style guide
+- Code should be complete
+    - Any changes should include unit tests for the submitted
+- End files with a new line
+- Changes should be located in the most appropriate directory
+- Please open an issue to suggest a new label.
+
+### Acceptance Tests
+- All submitted changes will go through a round of acceptance tests.
+    - Acceptance includes:
+        - Unit Tests to demonstrate the code works out of context
+        - System Integration tests to demonstrate that the system works as intended
+    - If there are specific or special test scenarios required for the change, they should be documented for any testing
+	- PolySync will perform the acceptance testing periodically in order to get changes incorporated into the source
+    - If the scope of the change is small enough that the modification is not visible from the system-level, a unit test alone may be acceptable.
+
+## Directory Contents
+
+This information is also available in the README.
+
+| Directory    | Contents                                 |
+| ------------ | :--------------------------------------- |
+| 3d_tools     | Technical drawings and 3D files for board enclosures and other useful parts |
+| assets       | Diagrams and images used in the wiki     |
+| boards       | PCB schematics and board designs for control modules that are integrated with the vehicle, typically these are the throttle, steering, and brake boards, but can include other items should they be contributed. |
+| control      | User Space applications to provide mechanisms for the user to control the vehicle directly via something like a PC.  Applications can be command-line or GUI based and include items like a joystick controller |
+| firmware     | Arduino code for the throttle, steering, and brake functionality.  This directory also includes code for the CAN gateway module, which uses a stock Arduino board. The firmware should remain modular and portable to a a different Arduino board |
+| vehicle_info | Information on specific vehicles such as sensor outputs and wiring diagrams.  Each additional vehicle should be in its own subdirectory |
+
+## Diagrams
+
+Adding diagrams for new boards or other components should be located in the directory most appropriate for their function:
+
+- A new enclosure should go in the 3d_models directory
+- A new board diagram should go in the boards directory
+- Any new vehicle information should reside in the vehicle_info directory
+
+Existing diagrams should be edited using the [Autodesk Eagle](https://cadsoft.io), as mentioned above.
+
+## Building
+
+To build the various components in the system, please see the README.md
+
+## Documentation
+
+- Documentation updates are welcome
+- Documentation should be located in the `doc` directory where it is most applicable (See the Directory descriptions above)
+  - If the `doc` directory does not exist, please create it as part of the submission
+- Documentation pull requests function in the same way as other pull requests
+- Documentation should be in markdown format
+
+## Helpful Links
+
+- [Autodesk Eagle](https://cadsoft.io)
+- [Arduino FAQ](https://www.arduino.cc/en/Main/FAQ)
+- [Throttle/Steering/CAN Gateway board](https://www.arduino.cc/en/Main/ArduinoBoardUno)
+- [Braking board](https://www.arduino.cc/en/Main/arduinoBoardMega2560)
+
+---
+
+# Release Process
+
+Any changes to the OSCC modules must undergo a series of tests that conclude with a "stress test" on the vehicle itself.  What is included here is the process by which code modifications are incorporated into the main source branch (devel) and what the system tests constitute.  One of the key problems that this process is intended to solve is that any source code change must be tested on the vehicle before it can be merged with the "devel" branch.  
+
+**Merging code before it is tested is dangerous to users and must be avoided at all costs.**
+
+
+## Code modification process
+
+### Traditional Method
+
+- The traditional method in git is to issue a Pull Request or PR against a branch to prompt a code review
+  - After getting the code approved and cleaning any merge conflicts, a repository maintainer performs a merge to incorporate the branch changes in the main code stream
+  - This method does not work for OSCC; it allows code changes that affect how the system operates to be incorporated into the main development branch without a demonstration that the changes result in safe vehicle operation
+  - It is imperative that any code changes to OSCC go through integration and system test **before** any code is merged into the baseline
+
+### OSCC Method
+
+- The OSCC method uses GitHub based `status checks` that a branch must go through before it can be considered for a merge
+- The steps involved are as follows:
+  - When creating a branch on the source base, the branch must be a *protected branch* from the main development branch, `devel`
+  - Code changes are made and then pushed back to the repository
+  - At this point, there are status checks for each of the following:
+    1. The code compiles without errors or warnings (automated check)
+    2. The code complies with the [coding standard](#oscc-coding-standard) (automated check)
+    3. The code passes a code review
+		1. Two reviewer approvals are required for the code review to have passed
+		2. The code review focuses on code structure and analysis of the logic as opposed to coding standard compliance
+		3. If there are code changes that cannot be evaluated using the coding standard compliance checker, those changes require a code review for compliance to the standard
+    4. The regression test suite completes successfully
+    5. The [system acceptance tests](#system-acceptance-testing) completes successfully (system acceptance test listed below, some parts automated)
+  - Once all the status checks have passed, resolve any merge conflicts and merge the changed branch with devel
+
+## System Acceptance Testing
+
+The OSCC System Acceptance Test Suite is the final hurdle before a branch can be merged into the main development branch. The OSCC System Acceptance Test Suite involves running the changed code on the vehicle (nominally the Kia Soul with the OSCC modules installed.)
+
+The following are tests that will be executed.  The expected results define compliance with the OSCC System Acceptance Test Suite.
+
+### Definitions
+
+1. Throttle, Gas Pedal, Accelerator - The mechanism by which the driver specifies how fast the vehicle should go, typically a pedal for a human driver
+2. Brake - The mechanism by which the driver specifies how fast to stop, typically a pedal for a human driver
+3. Steering - The mechanism by which the driver specifies how far to turn the wheels of the vehicle, typically this is a steering wheel for a human driver.  It should be noted here that the item being controlled is the steering wheel angle, with the direct result of changing the vehicle direction
+
+
+
+### Testing with OSCC Disabled
+
+For these tests, the vehicle is being controlled by a human driver.
+
+1. *Initial Condition* - OSCC Disabled
+2. Normal Acceleration - Normal Braking
+3. Hard Acceleration - Hard Braking, attempt to engage the Anti-Lock Brakes (ABL)
+4. Swerve
+5. Turn left
+6. Turn right
+7. *Expected Results:* - normal driving operation
+
+### Testing with OSCC Enabled
+
+For these tests, the vehicle is being controlled by a remote control computer or joystick and can be automated if necessary or possible.
+
+#### Driveability
+
+1. Normal Acceleration - Normal Brake
+	1. *Initial Conditions:* - Vehicle is in drive with brake applied
+	2. Release brake
+	3. Apply throttle at *?50%?*
+	4. Delay 3 seconds
+	5. Apply throttle at *?throttle_min%?*
+	6. Apply brake at *?50%?*
+	7. Wait for the vehicle to come to a complete stop
+	8. Maintain brake pressure
+	9. *Expected Results:* - Normal acceleration and braking with the vehicle stopped when the test is complete
+
+2. Hard Acceleration - Hard Brake (engage ABL, if possible)
+	1. *Initial Conditions:* - Vehicle is in drive with brake applied
+	2. Release brake
+	3. Apply throttle at *?throttle_max%?*
+	4. Delay 3 seconds
+	5. Apply throttle at *?throttle_min%?*
+	6. Apply brake at *?brake_max%?*- this step should attempt to engage the Anti-Lock Braking system
+	7. Wait for the vehicle to come to a complete stop
+	8. Maintain brake pressure
+	9. *Expected Results:* - Max acceleration and braking with the vehicle stopped when the test is complete
+
+3. Swerve - left to right and right to left
+	1. *Initial Conditions:* - Vehicle is in drive with the brake applied
+	2. Release brake
+	3. Apply throttle at *?30%?*
+	4. Maintain speed during maneuvers
+	5. Turn steering to *?30 degrees?* right
+	6. Delay 0.5 seconds
+	7. Turn steering to *?30 degrees?* left
+	8. Delay 0.5 seconds
+	9. Turn steering to *?0 degrees?*
+	10. Delay 1 second
+	11. Turn steering to *?30 degrees?* left
+	12. Delay 0.5 seconds
+	13. Turn steering to *?30 degrees?* right
+	14. Delay 0.5 seconds
+	15. Turn steering to *?0 degrees?*
+	16. Delay 1 second
+	17. Apply throttle at *?throttle_min%?*
+	18. Apply brake at *?50%?*
+	19. Wait for the vehicle to come to a complete stop
+	20. Maintain brake pressure
+	21. *Expected Results:* - Vehicle has swerved out of and back into the original path
+
+4. Perform left turn
+	1. *Initial Conditions:* - Vehicle is in drive with the brake applied
+	2. Release brake
+	3. Apply throttle at *?30%?*
+	4. Maintain speed during maneuvers
+	5. Turn steering to *?30 degrees?* left
+	6. Delay 3 seconds
+	7. Turn steering to *?0 degrees?*
+	8. Delay 1 second
+	9. Apply throttle at *?throttle_min%?*
+	10. Apply brake at *?50%?*
+	11. Wait for the vehicle to come to a complete stop
+	12. Maintain brake pressure
+	13. *Expected Results:* - Vehicle has performed a left turn
+
+5. Perform right turn
+	1. *Initial Conditions:* - Vehicle is in drive with the brake applied
+	2. Release brake
+	3. Apply throttle at *?30%?*
+	4. Maintain speed during maneuvers
+	5. Turn steering to *?30 degrees?* right
+	6. Delay 3 seconds
+	7. Turn steering to *0 degrees*
+	8. Delay 1 second
+	9. Apply throttle at *?throttle_min%?*
+	10. Apply brake at *?50%?*
+	11. Wait for the vehicle to come to a complete stop
+	12. Maintain brake pressure
+	13. *Expected Results:* - Vehicle has performed a right turn
+
+6. Drive in a circle with traction control enabled
+	1. *Initial Conditions:* - Vehicle is in drive with the brake applied, traction control enabled
+	2. Release brake
+	3. Apply throttle at *?30%?*
+	4. Maintain speed during maneuvers
+	5. Turn steering to *?max degrees?* right
+	6. Delay 15 seconds
+	7. Turn steering to *?0 degrees?*
+	8. Apply throttle at *?throttle_min%?*
+	9. Apply brake at *?50%?*
+	10. Wait for the vehicle to come to a complete stop
+	11. Maintain brake pressure
+	12. *Expected Results:* - Vehicle has performed a right turn
+
+7. Accelerate to the right and left with traction control disabled
+	1. *Initial Conditions:* - Vehicle is in drive with the brake applied, traction control disabled
+	2. Release brake
+	3. Apply throttle at *?30%?*
+	4. Maintain speed during maneuvers
+	5. Turn steering to *?max degrees?* left
+	6. Delay 15 seconds
+	7. Turn steering to *?0 degrees?*
+	8. Apply throttle at *?throttle_min%?*
+	9. Apply brake at *?50%?*
+	10. Wait for the vehicle to come to a complete stop
+	11. Maintain brake pressure
+	12. *Expected Results:* - Vehicle has performed a right turn
+
+#### Driver Disable Detection
+1. Driver lightly taps gas pedal
+	1. *Initial Conditions:* - OSCC is enabled, vehicle in drive, brake applied via remote
+	2. Release brake
+	3. Driver applies the gas pedal at *?10%?*
+	4. *Expected Results:* - OSCC disengages when driver presses gas pedal
+
+2. Driver stomps on gas pedal hard
+	1. *Initial Conditions:* - OSCC is enabled, vehicle in drive, brake applied via remote
+	2. Release brake
+	3. Driver applies the gas pedal at *?max-throttle?*
+	4. *Expected Results:* - OSCC disengages when driver presses gas pedal
+
+3. Driver lightly taps brake pedal
+	1. *Initial Conditions:* - OSCC is enabled, vehicle in drive, brake applied via remote
+	2. Release brake
+	3. Driver taps the brakes as they might to disable cruise control *?5%?*
+	4. *Expected Results:* - OSCC disengages when driver taps the brakes
+
+4. Driver stomps on the brakes
+	1. *Initial Conditions:* - OSCC is enabled, vehicle in drive, brake applied via remote
+	2. Release brake
+	3. Driver depresses the brakes in an attempt to engage the ABL *?95%?*
+	4. *Expected Results:* - OSCC disengages when driver taps the brakes
+
+5. Driver lightly turns the wheel left and right
+	1. *Initial Conditions:* - OSCC is enabled, vehicle in park
+	2. Driver turns the wheel slowly to the left
+	3. Reenable OSCC
+	4. Driver turns the wheel slowly to the right
+	5. *Expected Results:* - OSCC disengages when driver turns the steering wheel
+
+6. Driver yanks the wheel to the left and right
+	1. *Initial Conditions:* - OSCC is enabled, vehicle in park
+	2. Driver turns the wheel quickly to the left
+	3. Reenable OSCC
+	4. Driver turns the wheel quickly to the right
+	5. *Expected Results:* - OSCC disengages when driver turns the steering wheel
+
+#### Diagnostic Operation
+1. Detect DAC to ADC failure case on the throttle and steering boards
+	1. The points of this test is to demonstrate that diagnostic detects a failure of the DAC
+	2. The method of this determination is still TBD
+
+2. Detect PWM to ADC failure case on the PWM for the brake board
+	1. The points of this test is to demonstrate that diagnostic detects a failure of the PWM
+	2. The method of this determination is still TBD
+
+3. Detect ADC failure - Steering mismatch
+	1. The points of this test is to demonstrate that diagnostic detects a failure of the ADC
+	2. The method of this determination is still TBD
+
+4. Detect ADC failure - throttle mismatch
+	1. The points of this test is to demonstrate that diagnostic detects a failure of the ADC
+	2. The method of this determination is still TBD
+
+5. Losing CAN communication causes disable
+	1. *Initial Conditions* - OSCC is enabled, vehcle in park
+	2. Disconnect CAN network from OSCC modules
+	3. *Expected Results:* OSCC should disable in ~250ms
+
+6. Delayed CAN communication causes disable
+	1. *Initial Conditions* - OSCC is enabled, vehcle in park, OSCC CAN gateway loaded with test FW
+	2. Connect to the CAN gateway module and send a request to "drop a packet."
+	3. This causes the custom FW, to stop sending CAN update for 500ms at which point it will start again
+	4. *Expected Results:* OSCC should disable in ~250ms
+
+---
+
+# OSCC Coding standard
+
+As this is an automotive initiative, this coding standard is based on the MISRA C-2012 standard. The reasoning for the given rule or directive in the coding standard is not included in this as it would create too large of a document.
+
+The MISRA standard is more exacting that the OSCC standard. It is not implied that compliance with this standard guarantees compliance with the MISRA standard.
+
+## 1. Directives
+
+1. Implemented behavior must be documented and understood
+2. Comply with the C99 definition of the standard
+3. All source files must compile without errors
+4. Run-time failures must be limited
+   1. All arithmetic operations must be checked (e.g. divide by zero)
+   2. Pointer arithmetic must be checked
+   3. Array bounds must be checked
+   4. Parameter validity must be checked either before or inside a function call
+   5. Pointer validity must be checked before dereference
+   6. Avoid dynamic memory allocation
+      1. If used, check validity of allocation
+
+5. Avoid assembly language usage.
+   1. If used, then document, encapsulate and isolate all usage
+
+6. No “commented out” code
+   1. C Style: `/- ... */`
+   2. C++ Style: `//`
+   3. Conditional Compilation Style: `#if 0 .. #endif`
+
+7. Prefer the use of types that define the size and signed value of the variable
+   1. `int8_t, int16_t, int32_t, int64_t`
+   2. `uint8_t, uint16_t, uint32_t, uint64_t`
+   3. `float32_t, float64_t, float128_t`
+   4. If abstract types are required, use the signed and size types to create the new type
+   5. Exceptions:
+      1. `bool`, `char`, `unsigned char`, `float` and `double` are acceptable for embedded code as they all have specific signs and sizes associated with them
+      2. User space applications have more flexibility and can use the intrinsic types: `long`, `unsigned long`, `int` and `unsigned int`
+   6. `struct`s shall have a '_s' appended to the name and have the following form:
+    ```c
+	   // Example struct
+	   struct torque_spoof_s
+	   {
+		   uint16_t low;
+		   uint16_t high;
+	   };
+    ```
+   7. type defined structures shall conform to the structure rules and have the following form:
+	```c
+	   #define CAN_FRAME_DLC_MAX (8)
+	   // Example type defined structure
+	   typedef struct
+	   {
+		   uint32_t id;
+		   uint8_t  dlc;
+		   uint32_t timestamp;
+		   uint8_t  data[CAN_FRAME_DLC_MAX];
+	   } can_frame_s;
+	```
+
+8. Prefer function calls to function-like macros
+   1. Macros do not perform type-checking during compilation
+   2. `inline` can be used, but is subject to compiler interpretation
+
+9. Prevent header files from being included more than once
+   1. Use the `#ifndef HEADER_FILE_H, #define HEADER_FILE_H ... #endif` mechanism
+
+10. Check validity of parameters passed to library functions
+	1. e.g. math calls and string calls
+
+11. Restrict dynamic memory allocation
+	1. Allocate all required memory during initialization
+	2. If the allocation fails, prevent the system from starting
+
+12. Sequence access to system resources appropriately
+	1. File access - open, read/write, close
+	2. Register access - atomic interaction
+	3. Prefer to create a system object that manages the interaction (i.e. the singleton pattern)
+
+## 2. Rules
+
+- [1. Standard Environment](#1-standard-environment)
+- [2. Unused code](#2-unused-code)
+- [3. Comments](#3-comments)
+- [4. Identifiers](#4-identifiers)
+- [5. Types](#5-types)
+- [6. Declarations](#6-declarations)
+- [7. Initialization](#7-initialization)
+- [8. Pointers](#8-pointers)
+- [9. Expressions](#9-expressions)
+- [10. Side Effects](#10-side-effects)
+- [11. Control Statements](#11-control-statements)
+- [12. Control Flow](#12-control-flow)
+- [13. Switch Statements](#13-switch-statements)
+- [14. Functions](#14-functions)
+- [15. Pointers and Arrays](#15-pointers-and-arrays)
+- [16. Preprocessor Directives](#16-preprocessor-directives)
+- [17. Standard Libraries](#17-standard-libraries)
+- [18. Resources](#18-resources)
+
+
+### 1. Standard Environment
+
+1. Prefer to use only the language features that are available in the C99 standard.
+
+### 2. Unused code
+
+1. A project should contain no unreachable or dead code
+2. A project should not have any unused type declarations
+   1. Includes enumerations, unions, structures, and native types
+3. A project should not contain any unused macros
+4. A project should not contain any unused labels
+5. A project should not contain any unused parameters
+   1. Passing a parameter to another function constitutes usage
+
+### 3. Comments
+
+1. Comments shall not mix C and C++ style comment markers
+   1. C and C++ style comment markers are both allowed
+
+### 4. Identifiers
+
+1. Variables and functions in the same scope (and namespace) shall be distinguishable
+   in the first 63 characters (by the C99 standard)
+
+2. Variables in an inner scope shall not hide a variable in an outer scope
+   (e.g. do not use a local variable of the same name as a function parameter or a global variable)
+
+3. Macros must be distinct from variables
+
+4. Type definitions must be unique
+
+5. Structure, union, and enumeration tags must be unique
+
+6. Variable, macro and function naming should use “snake case”
+   1. Variables and functions should use descriptive names which are all lowercase and separated by an underscore 
+       - variable: `int32_t range_max;`
+       - function: `int16_t send_can_frame( can_frame* transmit_frame );`
+   1. Macros should use descriptive names which are all uppercase and separated by an underscore
+       - macro: `#define TOGGLE_BIT( BIT, X ) ( ( X ) ^= ( 1 << ( BIT ) ) )`
+
+7. All names (variable, macro, function or otherwise) should be human readable and avoid the use of abbreviations
+	1. e.g. The macro name PEDAL_THRESHOLD should be used instead of PEDAL_THRESH
+
+
+### 5. Types
+
+1. Prefer bit access macros to bit-field usage (see below)
+   1. Bit fields must use an integer or unsigned integer type
+   2. Single bit fields must use an unsigned integer type
+   3. Bit fields are not necessarily portable as they are subject to compiler implementation and processor architecture
+   4. Bit access Macros of the form `BITX( 1 << X )` where X is in \[ 0 .. variable width \] should be used
+
+2. String literals must be assigned to `const char*` variables
+   1. This includes when being used as a parameter or return value
+
+3. Avoid type conversions between boolean values and other intrinsic types
+
+4. Operations should occur between objects of the same type (e.g. arithmetic operation should be performed on objects of the same type)
+
+5. Prefer to capture the result of an operation in an object type of the same size
+   1. Exceptions exist when complying with a communication protocol or hardware register width
+   2. Rule applies to both narrowing and widening the result of an operation
+
+6. Unions (overlapped storage) are only allowed when the items in the union are all the same size
+
+  ```c
+  // Example union is allowed because each element is 64 bits
+  union my_array_64bits
+  {
+      char     char_array[8];
+      int16_t  int_array[4];
+      int32_t  int_array[2];
+      float    float_array[2];
+      double   double_array[1];
+  };
+
+  ```
+
+### 6. Declarations
+
+1. All types must be explicitly specified
+   1. Leave nothing in a declaration to implication
+   2. Objects
+   3. Parameters
+   4. Structure and union members
+   5. Type definitions
+   6. Function return types
+
+2. Functions should be in prototype form (as opposed to K & R style)
+   1. It is acceptable to have an empty set of parentheses instead of a void declaration as in:
+
+   `int32_t my_function( );`
+
+   1. Prototype form means that the parameter types are included in the function parameter list as in:
+
+   `int32_t my_next_function( int32_t parameter1 );`
+
+3. Externally available objects or functions shall be declared only once in one file
+
+4. Prefer the use of `static` keyword to limit access to functions and objects that are not accessible externally
+
+5. Prefer object declaration to be done at the block scope where it is used (e.g. local variables can be declared at the function or block scope)
+
+6. Arrays with external linkage should have their size explicitly stated
+
+7. Values for variables in enumerations must be unique
+
+8. Prefer the use of const pointer unless the pointer is to a value that is being modified
+
+9. The `restrict` keyword is not allowed
+
+### 7. Initialization
+
+1. An automatic variable (e.g. a local variable) must not be read before it has been initialized
+
+2. Enclose initializations for array, structure, or union variables with values enclosed in braces:
+   1. `int16_t my_array[ 4 ] = { 0, 1, 2, 3 };`
+   2. `char` arrays may also be initialized with a string literal
+   3. The stipulation is that the initializer must be internally consistent with the target array, structure, or union
+   4. If an array is statically initialized the size must be explicitly stated as in `my_array[ 4 ]` above
+   5. Arrays shall not be partially initialized
+
+3. Static initialization shall not include any side effects (e.g. pointer dereference and increment allowed at run-time)
+
+### 8. Pointers
+
+1. Pointer conversions are allowed when:
+   1. The conversion is between a pointer and bool
+   2. The conversion is from a void type and an intrinsic type
+   3. The conversion is between compatible types
+   4. The conversion is to a char or unsigned char, so that the bytes of an object can be accessed directly
+
+2. Function pointers cannot be converted
+
+3. Pointer conversions between typed objects and integers are not allowed
+
+4. Problems with pointer conversions are mostly concerned with alignment problems and accessing beyond the bounds of the size of the object
+
+5. Always use the macro NULL to reference an invalid or uninitialized pointer
+
+### 9. Expressions
+
+1. Always use parentheses to enforce explicit precedence
+
+2. For shift operations, the amount shifted must be &gt;= 0 and &lt; sizeof( value being shifted )
+
+3. Do not use the comma operator
+   1. Multiple initialization on the same line
+   2. For loops must iterate and act upon a single variable
+
+4. Always check for overflow on arithmetic operations on unsigned variables
+
+### 10. Side Effects
+
+1. Initializer lists must not have side effects
+   1. No modification of pointers during initialization
+   2. Make all statements explicit
+
+2. Check macros to prevent side-effects in calls (e.g. What happens when you call `DO_COPY_INDEX ( i++ )`?)
+  ```
+  #define DO_COPY_INDEX ( x ) ( a [ ( x ) ] = b [ ( x ) ] )
+  ```
+
+
+3. Prefer that increment and decrement operators ( `++` and `--` ) are explicit statements instead of integral in an operation, e.g.
+   1. Macros
+   2. Logical comparisons ( `&&` and `||` )
+   3. `sizeof`
+
+4. Do not use the result of an assignment operation as a variable or input into another statement
+
+5. Logical comparisons should not contain persistent side effects such as assignments
+
+### 11. Control Statements
+
+1. Always use spaces instead of tabs
+   1. Use 4 space as the standard indent
+
+2. Include a space after an opening parenthesis, brace, or bracket and a space before the closing match.
+   1. Parentheses: `( to_b || not_to_b )`
+   2. Brace: `array[ 4 ] = { 0, 1, 2, 3 };`
+   3. Bracket: `array[ 4 ] = { 0, 1, 2, 3 };`
+
+3. Variable and function naming should use “snake case,” namely descriptive names which are all lowercase and separated by an underscore
+   1. `int32_t this_is_an_example_of_a_variable;`
+
+4. `if` statements shall have the following form:
+
+	```c
+	int32_t sum;
+	const static int32_t max = 25;
+
+	if ( sum > max )
+	{
+	    sum = max;
+	}
+	```
+
+5. `for` loops shall have the following form:
+
+	```c
+	int32_t i;
+	int32_t sum = 0;
+	int32_t max = 25;
+
+	for ( i = 0; i < max; i++ )
+	{
+	    sum += i;
+	}
+	```
+
+6. `while` loops shall have the following form:
+
+	```c
+	int32_t i = 0;
+	int32_t sum = 0;
+	int32_t max = 25;
+
+	while ( i < max )
+	{
+	    sum += i;
+	    i++;
+	}
+	```
+
+7. `do` loops shall have the following form:
+
+	```c
+	int32_t i = 0;
+	int32_t sum = 0;
+	int32_t max = 25;
+
+	do
+	{
+	    sum += i;
+	    i++;
+	} ( while i < max );
+
+	```
+
+8. Prefer that loops exit using control logic instead of a `break`  statement
+
+9. Loop counter should not use a floating type as the iterator
+
+10. The control logic to exit a given loop must be controlled by a variable
+
+    1. This prevents statements that are always true or always false
+    2. Exceptions:
+        1. `for ( ; ; )`
+        2. `while ( 1 )` or `while ( true )`
+
+11. The control logic for a statement used in if, for, while and do must resolve to a boolean expression
+
+    1. Checking for the validity of a variable like an integer or pointer is not allowed (e.g. `while ( i )` is not acceptable where `while ( i != 0 )` is)
+
+### 12. Control Flow
+
+1. Prefer to not use `goto`
+   1. If `goto` is required, the `goto` label must be within the same function
+
+2. Prefer to limit the number of `break` statements to one for a given loop
+
+3. Functions should have a single point of exit at the end
+
+	```c
+	uint32_t example_function( uint32_t- pointer_parameter )
+	{
+	    uint32_t return_code = 0;
+
+	    if ( pointer_parameter != NULL )
+	    {
+	        ...
+	        return_code = 1;
+	    }
+	    else
+	    {
+	        ...
+	        return_code = 10;
+	    }
+	    return ( return_code );
+	}
+	```
+
+4. Prefer to keep functions as small as possible
+5. Duplicate code is not allowed
+6. Statements shall always use braces to delineate the scope of their operation
+
+   1. As with a function, `if`, `while`, `do`, `for`, always use braces to scope the set of statements or other functions that the conditional controls
+
+7. All `if`, `else if`, trees shall be terminated with an `else` statement
+
+### 13. Switch Statements
+
+1. Prefer `if`, `else if`, `else` construct to `switch` statements
+   1. If the `switch` statement is required, it must be well-formed
+   2. Each `case` is self-contained and must contain a `break` statement
+   3. Falling through to the next `case` is only allowed when there is an empty `case`
+   4. All `switch` statements must contain a final `default` case
+   5. `switch` statements must contain at least 2 `cases` and a `default`
+
+	```c
+	uint32_t input_parameter;
+
+	switch ( input_parameter )
+	{
+	    case 1:
+	    ...
+	    break;
+
+	    case 2:
+	    case 3:
+	    {
+	        uint32_t local_scope_variable;
+	        ...
+	        break;
+	    }
+
+	    default:
+	    break;
+	}
+	```
+
+### 14. Functions
+
+1. Variable argument lists are not allowed (e.g. `va_arg`, `va_start`, `va_end`)
+
+   1. printf or its equivalent is allowed for debug only
+
+2. Recursion is not allowed
+
+3. All functions require prototypes
+
+4. Prefer that return values from functions are used
+
+### 15. Pointers and Arrays
+
+1. Check that pointer arithmetic does not go beyond the bounds of the array to which the pointer refers
+
+2. Avoid pointer subtraction
+
+   1. Pointer subtraction is only allowed for pointers that refer to the same array
+
+3. Avoid pointer comparison operations
+
+   1. Pointer comparison can be used to determine if a pointer is in the bounds of the array that it refers to
+
+4. Pointers should not go beyond two levels of nesting ( i.e. Pointers to pointers are allowed )
+
+5. Pointers should not be for stack variables or other objects with automatic storage
+
+6. Check that arrays of variable size are of positive size
+
+### 16. Preprocessor Directives
+
+1. `#include` directives should be preceded only by comments or other preprocessor directives
+
+2. Macros shall not be named the same as a keyword
+
+3. Prefer that `#undef` is not used
+
+4. Macros should not contain preprocessor directives (side effects)
+
+5. Expressions from macro expansion should be surrounded by parentheses
+
+6. `#if` and `#elif` expressions should resolve as 0 or 1
+
+7. Prefer that the `#` and `##` directives not be used
+
+### 17. Standard Libraries
+
+1. Avoid `#define` and `#undef` on reserved identifiers or macros
+
+2. Avoid declaring a reserved identifier or macro
+
+   1. e.g. do not create a variable called “float”
+
+3. Standard library usage is acceptable
+
+### 18. Resources
+
+1. Free all allocated memory
+
+2. Do not open files for read and write at the same time, file access is read-only or write-only
+
+3. Do not dereference a FILE object pointer
+
+4. Close all system resources before shutdown