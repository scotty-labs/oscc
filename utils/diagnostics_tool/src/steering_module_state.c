/**
* @file steering_module_state.c
* @brief Steering module Source.
*
*/




#include <stdlib.h>
#include <stdio.h>
#include "can_protocols/steering_can_protocol.h"

#include "macros.h"
#include "can_monitor.h"
#include "system_state.h"
#include "steering_module_state.h"




// *****************************************************
// static declarations
// *****************************************************


//
static int analyze_command_frame(
        steering_module_state_s * const state,
        const oscc_steering_command_s * const steering_command )
{
    int module_state = STATE_OK;

    //state->control_state = steering_command->enabled;

    // TODO: analyze ignore and clear

    // TODO: analyze count

    // TODO: check steering_wheel_max_velocity, commanded_steering_wheel_angle, torque for valid ranges

    return module_state;
}


//
static int analyze_report_frame(
        steering_module_state_s * const state,
        const oscc_steering_report_s * const steering_report )
{
    int module_state = STATE_OK;

    state->control_state = steering_report->enabled;

    state->override_triggered = steering_report->operator_override;

<<<<<<< HEAD
    if( steering_report->dtc01_obd_timeout == 1 )
=======
    if( steering_report->dtcs == 1 )
>>>>>>> 93c21129
    {
        module_state = STATE_FAULT;
    }

    // TODO: check driver activity?

    // TODO: check vehicle_speed, torque, angle_command, angle for valid ranges

    return module_state;
}




// *****************************************************
// declarations
// *****************************************************


//
int analyze_steering_state(
        steering_module_state_s * const state,
        const can_frame_s * const steering_command_frame,
        const can_frame_s * const steering_report_frame )
{
    int ret = NOERR;

    analyze_command_frame(
            state,
            (oscc_steering_command_s*)
                    steering_command_frame->frame_contents.buffer ); // TODO : do we need this?

    state->module_state = analyze_report_frame(
            state,
            (oscc_steering_report_s*)
                    steering_report_frame->frame_contents.buffer );

    return ret;
}<|MERGE_RESOLUTION|>--- conflicted
+++ resolved
@@ -54,11 +54,7 @@
 
     state->override_triggered = steering_report->operator_override;
 
-<<<<<<< HEAD
-    if( steering_report->dtc01_obd_timeout == 1 )
-=======
-    if( steering_report->dtcs == 1 )
->>>>>>> 93c21129
+    if( steering_report->dtcs != 0 )
     {
         module_state = STATE_FAULT;
     }
