/**
 * @file steering_can_protocol.h
 * @brief Steering CAN Protocol.
 *
 */


#ifndef _OSCC_STEERING_CAN_PROTOCOL_H_
#define _OSCC_STEERING_CAN_PROTOCOL_H_


#include <stdint.h>


/*
 * @brief Steering command message (CAN frame) ID.
 *
 */
#define OSCC_STEERING_COMMAND_CAN_ID (0x64)

/*
 * @brief Steering report message (CAN frame) ID.
 *
 */
#define OSCC_STEERING_REPORT_CAN_ID (0x65)

/*
 * @brief Steering report message (CAN frame) length.
 *
 */
#define OSCC_STEERING_REPORT_CAN_DLC (8)

/*
 * @brief Steering report message publishing frequency. [Hz]
 *
 */
<<<<<<< HEAD
#define OSCC_REPORT_STEERING_PUBLISH_FREQ_IN_HZ (50)
=======
#define OSCC_STEERING_REPORT_PUBLISH_INTERVAL_IN_MSEC (20)
>>>>>>> 5608ee7c

/*
 * @brief Steering DTC bitfield position indicating an invalid sensor value.
 *
 */
#define OSCC_STEERING_DTC_INVALID_SENSOR_VAL (0x0)

/**
 * @brief Steering command message data.
 *
 * CAN frame ID: \ref OSCC_COMMAN_STEERING_CAN_ID
 *
 */
typedef struct
{
    uint16_t spoof_value_low; /*!< Value to be sent on the low spoof signal. */

    uint16_t spoof_value_high; /*!< Value to be sent on the high spoof signal. */

    uint8_t enable;    /*!< Command to enable or disable steering control. 
                         * Zero value means disable.
                         * Non-zero value means enable. */

    uint8_t reserved[3]; /*!< Reserved. */
} oscc_steering_command_s;


/**
 * @brief Steering report message data.
 *
 * CAN frame ID: \ref OSCC_STEERING_REPORT_CAN_ID
 *
 */
typedef struct
{

    uint8_t enabled; /*!< Steering controls enabled state.
                      * Zero value means disabled (commands are ignored).
                      * Non-zero value means enabled (no timeouts or overrides have occured). */

    uint8_t operator_override; /*!< Driver override state.
                                * Zero value means there has been no operator override.
                                * Non-zero value means an operator has physically overridden
                                * the system. */

    uint8_t dtcs; /* Bitfield of DTCs present in the module. */

    uint8_t reserved[5]; /*!< Reserved. */
} oscc_steering_report_s;


#endif /* _OSCC_STEERING_CAN_PROTOCOL_H_ */<|MERGE_RESOLUTION|>--- conflicted
+++ resolved
@@ -34,11 +34,7 @@
  * @brief Steering report message publishing frequency. [Hz]
  *
  */
-<<<<<<< HEAD
 #define OSCC_REPORT_STEERING_PUBLISH_FREQ_IN_HZ (50)
-=======
-#define OSCC_STEERING_REPORT_PUBLISH_INTERVAL_IN_MSEC (20)
->>>>>>> 5608ee7c
 
 /*
  * @brief Steering DTC bitfield position indicating an invalid sensor value.
