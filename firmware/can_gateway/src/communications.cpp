--- conflicted
+++ resolved
@@ -4,12 +4,9 @@
  */
 
 
-<<<<<<< HEAD
+#include "communications.h"
 #include "dtc.h"
-=======
-#include "communications.h"
 #include "globals.h"
->>>>>>> ea8e2c5f
 #include "mcp_can.h"
 #include "oscc_can.h"
 #include "vehicles.h"
