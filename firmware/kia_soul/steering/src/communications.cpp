--- conflicted
+++ resolved
@@ -125,22 +125,6 @@
 
         if( steering_command->magic == OSCC_MAGIC )
         {
-<<<<<<< HEAD
-            enable_control( );
-
-            // DEBUG_PRINT("commanded spoof low: ");
-            // DEBUG_PRINT(steering_command->spoof_value_low);
-            // DEBUG_PRINT(" high: ");
-            // DEBUG_PRINTLN(steering_command->spoof_value_high);
-
-            update_steering(
-                steering_command->spoof_value_high,
-                steering_command->spoof_value_low );
-        }
-        else
-        {
-            disable_control( );
-=======
             if ( steering_command->enable == true )
             {
                 enable_control( );
@@ -158,7 +142,6 @@
             {
                 disable_control( );
             }
->>>>>>> d3c7dd9b
         }
 
         g_steering_command_timeout = false;
