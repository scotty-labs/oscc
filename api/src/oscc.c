#include <stdio.h>
#include <stdlib.h>
#include <canlib.h>

#include "can_protocols/brake_can_protocol.h"
#include "can_protocols/fault_can_protocol.h"
#include "can_protocols/throttle_can_protocol.h"
#include "can_protocols/steering_can_protocol.h"
#include "vehicles/vehicles.h"
#include "dtc.h"
#include "oscc.h"


static CanHandle can_handle;
static oscc_brake_command_s brake_cmd;
static oscc_throttle_command_s throttle_cmd;
static oscc_steering_command_s steering_cmd;

static void( *steering_report_callback )( oscc_steering_report_s *report );
static void( *brake_report_callback )( oscc_brake_report_s *report );
static void( *throttle_report_callback )( oscc_throttle_report_s *report );
static void( *fault_report_callback )( oscc_fault_report_s *report );
static void( *obd_frame_callback )( long id, unsigned char * data );

static oscc_error_t oscc_init_can( int channel );
static oscc_error_t oscc_can_write( long id, void* msg, unsigned int dlc );
static oscc_error_t oscc_enable_brakes( );
static oscc_error_t oscc_enable_throttle( );
static oscc_error_t oscc_enable_steering( );
static oscc_error_t oscc_disable_brakes( );
static oscc_error_t oscc_disable_throttle( );
static oscc_error_t oscc_disable_steering( );
static void oscc_update_status( canNotifyData *data );


oscc_error_t oscc_open( unsigned int channel )
{
    oscc_error_t ret = OSCC_ERROR;

    ret = oscc_init_can( channel );

    return ret;
}


oscc_error_t oscc_close( unsigned int channel )
{
    oscc_error_t ret = OSCC_ERROR;

    canStatus status = canWriteSync( can_handle, 1000 );

    if ( status == canOK )
    {
        status = canClose( can_handle );
    }

    if ( status == canOK )
    {
        ret = OSCC_OK;
    }

    return ret;
}


oscc_error_t oscc_enable( )
{
    oscc_error_t ret = oscc_enable_brakes( );

    if ( ret == OSCC_OK )
    {
        ret = oscc_enable_throttle( );

        if ( ret == OSCC_OK )
        {
            ret = oscc_enable_steering( );
        }
    }

    return ret;
}


oscc_error_t oscc_disable( )
{
    oscc_error_t ret = oscc_disable_brakes( );

    if ( ret == OSCC_OK )
    {
        ret = oscc_disable_throttle( );

        if ( ret == OSCC_OK )
        {
            ret = oscc_disable_steering( );
        }
    }

    return ret;
}


oscc_error_t oscc_publish_brake_position( unsigned int brake_position )
{
    oscc_error_t ret = OSCC_ERROR;

    brake_cmd.pedal_command = ( uint16_t ) BRAKE_POSITION_TO_PEDAL( brake_position );

<<<<<<< HEAD
        // use normalized position to scale between known limits
        // use that to calculate spoof values

        ret = oscc_can_write( OSCC_BRAKE_COMMAND_CAN_ID,
                                      (void *) &oscc->brake_cmd,
                                      sizeof( oscc->brake_cmd ) );
    }
=======
    ret = oscc_can_write( OSCC_BRAKE_COMMAND_CAN_ID,
                                    (void *) &brake_cmd,
                                    sizeof( brake_cmd ) );
>>>>>>> 8deefc6e

    return ret;
}


oscc_error_t oscc_publish_brake_pressure( double brake_pressure )
{
    oscc_error_t ret = OSCC_ERROR;

    brake_cmd.pedal_command = ( uint16_t ) BRAKE_PRESSURE_TO_PEDAL( brake_pressure );

<<<<<<< HEAD
        // use normalized pressure to scale between known limits
        // use that to calculate spoof value

        ret = oscc_can_write( OSCC_BRAKE_COMMAND_CAN_ID,
                                      (void *) &oscc->brake_cmd,
                                      sizeof( oscc->brake_cmd ) );
    }
=======
    ret = oscc_can_write( OSCC_BRAKE_COMMAND_CAN_ID,
                                    (void *) &brake_cmd,
                                    sizeof( brake_cmd ) );
>>>>>>> 8deefc6e

    return ret;
}


oscc_error_t oscc_publish_throttle_position( unsigned int throttle_position )
{
    oscc_error_t ret = OSCC_ERROR;

<<<<<<< HEAD
    if ( oscc != NULL )
    {
        // use normalized throttle position to scale between known limits
        // use that to calculate spoof values

        oscc->throttle_cmd.spoof_value_low = ( uint16_t )throttle_position;
        oscc->throttle_cmd.spoof_value_high = ( uint16_t )throttle_position;
=======
    throttle_cmd.spoof_value_low = ( uint16_t) THROTTLE_POSITION_TO_SPOOF_LOW( throttle_position );
    throttle_cmd.spoof_value_high = ( uint16_t ) THROTTLE_POSITION_TO_SPOOF_HIGH( throttle_position );
>>>>>>> 8deefc6e

    ret = oscc_can_write( OSCC_THROTTLE_COMMAND_CAN_ID,
                                    (void *) &throttle_cmd,
                                    sizeof( throttle_cmd ) );

    return ret;
}


oscc_error_t oscc_publish_steering_angle( double angle )
{
    oscc_error_t ret = OSCC_ERROR;

<<<<<<< HEAD
    if ( oscc != NULL )
    {
        // use normalized steering angle to scale between known limits
        // use that to calculate spoof value
=======
    steering_cmd.spoof_value_low = ( int16_t ) STEERING_ANGLE_TO_SPOOF_LOW( angle );
    steering_cmd.spoof_value_high = ( int16_t ) STEERING_ANGLE_TO_SPOOF_HIGH( angle );
>>>>>>> 8deefc6e

    ret = oscc_can_write( OSCC_STEERING_COMMAND_CAN_ID,
                                    (void *) &steering_cmd,
                                    sizeof( steering_cmd ) );

    return ret;
}


oscc_error_t oscc_publish_steering_torque( double torque )
{
    oscc_error_t ret = OSCC_ERROR;

<<<<<<< HEAD
    if ( oscc != NULL )
    {
        // use normalized steering torque to scale between known limits
        // use that to calculate spoof value
=======
    // MATHHHHHHHHHHH
>>>>>>> 8deefc6e

    steering_cmd.spoof_value_low = ( int16_t ) STEERING_TORQUE_TO_SPOOF_LOW( torque );
    steering_cmd.spoof_value_high = ( int16_t ) STEERING_TORQUE_TO_SPOOF_HIGH( torque );

    ret = oscc_can_write( OSCC_STEERING_COMMAND_CAN_ID,
                                    (void *) &steering_cmd,
                                    sizeof( steering_cmd ) );

    return ret;
}


oscc_error_t oscc_subscribe_to_brake_reports( void( *callback )( oscc_brake_report_s *report ) )
{
    oscc_error_t ret = OSCC_ERROR;

    if ( callback != NULL )
    {
        brake_report_callback = callback;
        ret = OSCC_OK;
    }

    return ret;
}


oscc_error_t oscc_subscribe_to_throttle_reports( void( *callback )( oscc_throttle_report_s *report ) )
{
    oscc_error_t ret = OSCC_ERROR;

    if ( callback != NULL )
    {
        throttle_report_callback = callback;
        ret = OSCC_OK;
    }

    return ret;
}


oscc_error_t oscc_subscribe_to_steering_reports( void( *callback )( oscc_steering_report_s *report ) )
{
    oscc_error_t ret = OSCC_ERROR;

    if ( callback != NULL )
    {
        steering_report_callback = callback;
        ret = OSCC_OK;
    }

    return ret;
}


oscc_error_t oscc_subscribe_to_fault_reports( void( *callback )( oscc_fault_report_s *report ) )
{
    oscc_error_t ret = OSCC_ERROR;

    if ( callback != NULL )
    {
        fault_report_callback = callback;
        ret = OSCC_OK;
    }

    return ret;
}


oscc_error_t oscc_subscribe_to_obd_messages( void( *callback )( long id, unsigned char * data ) )
{
    oscc_error_t ret = OSCC_ERROR;

    if ( callback != NULL )
    {
        obd_frame_callback = callback;
        ret = OSCC_OK;
    }

    return ret;
}


static oscc_error_t oscc_enable_brakes( )
{
    oscc_error_t ret = OSCC_ERROR;

    brake_cmd.enable = 1;

    ret = oscc_publish_brake_position( 0 );

    return ret;
}


static oscc_error_t oscc_enable_throttle( )
{
    oscc_error_t ret = OSCC_ERROR;

    throttle_cmd.enable = 1;

    ret = oscc_publish_throttle_position( 0 );

    return ret;
}


static oscc_error_t oscc_enable_steering( )
{
    oscc_error_t ret = OSCC_ERROR;

    steering_cmd.enable = 1;

    ret = oscc_publish_steering_angle( 0 );

    return ret;
}


static oscc_error_t oscc_disable_brakes( )
{
    oscc_error_t ret = OSCC_ERROR;

    brake_cmd.enable = 0;

    ret = oscc_publish_brake_position( 0 );

    return ret;
}


static oscc_error_t oscc_disable_throttle( )
{
    oscc_error_t ret = OSCC_ERROR;

    throttle_cmd.enable = 0;

    ret = oscc_publish_throttle_position( 0 );

    return ret;
}


static oscc_error_t oscc_disable_steering( )
{
    oscc_error_t ret = OSCC_ERROR;

    steering_cmd.enable = 0;

    ret = oscc_publish_steering_angle( 0 );

    return ret;
}


static void oscc_update_status( canNotifyData *data )
{
    long can_id;
    unsigned int msg_dlc;
    unsigned int msg_flag;
    unsigned long tstamp;
    unsigned char buffer[ 8 ];

    canStatus can_status = canRead(
        can_handle,
        &can_id,
        buffer,
        &msg_dlc,
        &msg_flag,
        &tstamp );

    while ( can_status == canOK )
    {
        if ( can_id == OSCC_STEERING_REPORT_CAN_ID ) {
            oscc_steering_report_s* steering_report =
                ( oscc_steering_report_s* )buffer;

            if (steering_report_callback != NULL)
            {
                steering_report_callback(steering_report);
            }
        }
        else if ( can_id == OSCC_THROTTLE_REPORT_CAN_ID ) {
            oscc_throttle_report_s* throttle_report =
                ( oscc_throttle_report_s* )buffer;

            if (throttle_report_callback != NULL)
            {
                throttle_report_callback(throttle_report);
            }
        }
        else if ( can_id == OSCC_BRAKE_REPORT_CAN_ID ) {
            oscc_brake_report_s* brake_report =
                ( oscc_brake_report_s* )buffer;

            if (brake_report_callback != NULL)
            {
                brake_report_callback(brake_report);
            }
        }
        else if ( can_id == OSCC_FAULT_REPORT_CAN_ID ) {
            oscc_fault_report_s* fault_report =
                ( oscc_fault_report_s* )buffer;

            if (fault_report_callback != NULL)
            {
                fault_report_callback(fault_report);
            }
        }
        else
        {
            if ( obd_frame_callback != NULL )
            {
                obd_frame_callback( can_id, buffer );
            }
        }

        can_status = canRead(
            can_handle,
            &can_id,
            buffer,
            &msg_dlc,
            &msg_flag,
            &tstamp );
    }
}


static oscc_error_t oscc_can_write( long id, void* msg, unsigned int dlc )
{
    oscc_error_t ret = OSCC_ERROR;

    canStatus status = canWrite( can_handle, id, msg, dlc, 0 );

    if ( status == canOK )
    {
        ret = OSCC_OK;
    }

    return ret;
}


static oscc_error_t oscc_init_can( int channel )
{
    int ret = OSCC_OK;

    can_handle = canOpenChannel( channel, canOPEN_EXCLUSIVE );

    if ( can_handle < 0 )
    {
        printf( "canOpenChannel %d failed\n", channel );

        ret = OSCC_ERROR;
    }

    canStatus status;

    if ( ret != OSCC_ERROR )
    {
        status = canBusOff( can_handle );

        if ( status != canOK )
        {
            printf( "canBusOff failed\n" );

            ret = OSCC_ERROR;
        }
    }

    if ( ret != OSCC_ERROR )
    {
        status = canSetBusParams( can_handle, BAUD_500K,
                                  0, 0, 0, 0, 0 );

        if ( status != canOK )
        {
            printf( "canSetBusParams failed\n" );

            ret = OSCC_ERROR;
        }
    }

    if ( ret != OSCC_ERROR )
    {
        status = canSetBusOutputControl( can_handle, canDRIVER_NORMAL );

        if ( status != canOK )
        {
            printf( "canSetBusOutputControl failed\n" );

            ret = OSCC_ERROR;
        }
    }

    if( ret != OSCC_ERROR )
    {
        status = canBusOn( can_handle );

        if ( status != canOK )
        {
            printf( "canBusOn failed\n" );

            ret = OSCC_ERROR;
        }
    }

    if( ret != OSCC_ERROR )
    {
        // register callback handler
        status = canSetNotify(

            can_handle,
            oscc_update_status,
            canNOTIFY_RX,
            (char*)0 );

        if ( status != canOK )
        {
            printf( "canSetNotify failed\n" );

            ret = OSCC_ERROR;
        }
    }

    return ret;
}<|MERGE_RESOLUTION|>--- conflicted
+++ resolved
@@ -105,19 +105,12 @@
 
     brake_cmd.pedal_command = ( uint16_t ) BRAKE_POSITION_TO_PEDAL( brake_position );
 
-<<<<<<< HEAD
-        // use normalized position to scale between known limits
-        // use that to calculate spoof values
-
-        ret = oscc_can_write( OSCC_BRAKE_COMMAND_CAN_ID,
-                                      (void *) &oscc->brake_cmd,
-                                      sizeof( oscc->brake_cmd ) );
-    }
-=======
+    // use normalized position to scale between known limits
+    // use that to calculate spoof values
+
     ret = oscc_can_write( OSCC_BRAKE_COMMAND_CAN_ID,
                                     (void *) &brake_cmd,
                                     sizeof( brake_cmd ) );
->>>>>>> 8deefc6e
 
     return ret;
 }
@@ -129,19 +122,12 @@
 
     brake_cmd.pedal_command = ( uint16_t ) BRAKE_PRESSURE_TO_PEDAL( brake_pressure );
 
-<<<<<<< HEAD
-        // use normalized pressure to scale between known limits
-        // use that to calculate spoof value
-
-        ret = oscc_can_write( OSCC_BRAKE_COMMAND_CAN_ID,
-                                      (void *) &oscc->brake_cmd,
-                                      sizeof( oscc->brake_cmd ) );
-    }
-=======
+    // use normalized pressure to scale between known limits
+    // use that to calculate spoof value
+
     ret = oscc_can_write( OSCC_BRAKE_COMMAND_CAN_ID,
                                     (void *) &brake_cmd,
                                     sizeof( brake_cmd ) );
->>>>>>> 8deefc6e
 
     return ret;
 }
@@ -151,18 +137,13 @@
 {
     oscc_error_t ret = OSCC_ERROR;
 
-<<<<<<< HEAD
     if ( oscc != NULL )
     {
-        // use normalized throttle position to scale between known limits
-        // use that to calculate spoof values
-
-        oscc->throttle_cmd.spoof_value_low = ( uint16_t )throttle_position;
-        oscc->throttle_cmd.spoof_value_high = ( uint16_t )throttle_position;
-=======
+    // use normalized throttle position to scale between known limits
+    // use that to calculate spoof values
+
     throttle_cmd.spoof_value_low = ( uint16_t) THROTTLE_POSITION_TO_SPOOF_LOW( throttle_position );
     throttle_cmd.spoof_value_high = ( uint16_t ) THROTTLE_POSITION_TO_SPOOF_HIGH( throttle_position );
->>>>>>> 8deefc6e
 
     ret = oscc_can_write( OSCC_THROTTLE_COMMAND_CAN_ID,
                                     (void *) &throttle_cmd,
@@ -176,15 +157,11 @@
 {
     oscc_error_t ret = OSCC_ERROR;
 
-<<<<<<< HEAD
-    if ( oscc != NULL )
-    {
-        // use normalized steering angle to scale between known limits
-        // use that to calculate spoof value
-=======
+    // use normalized steering angle to scale between known limits
+    // use that to calculate spoof value
+
     steering_cmd.spoof_value_low = ( int16_t ) STEERING_ANGLE_TO_SPOOF_LOW( angle );
     steering_cmd.spoof_value_high = ( int16_t ) STEERING_ANGLE_TO_SPOOF_HIGH( angle );
->>>>>>> 8deefc6e
 
     ret = oscc_can_write( OSCC_STEERING_COMMAND_CAN_ID,
                                     (void *) &steering_cmd,
@@ -198,14 +175,8 @@
 {
     oscc_error_t ret = OSCC_ERROR;
 
-<<<<<<< HEAD
-    if ( oscc != NULL )
-    {
-        // use normalized steering torque to scale between known limits
-        // use that to calculate spoof value
-=======
-    // MATHHHHHHHHHHH
->>>>>>> 8deefc6e
+    // use normalized steering torque to scale between known limits
+    // use that to calculate spoof value
 
     steering_cmd.spoof_value_low = ( int16_t ) STEERING_TORQUE_TO_SPOOF_LOW( torque );
     steering_cmd.spoof_value_high = ( int16_t ) STEERING_TORQUE_TO_SPOOF_HIGH( torque );
